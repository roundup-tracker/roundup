import unittest
import os
import shutil
import errno

from roundup.cgi.exceptions import *
from roundup import password, hyperdb
from roundup.rest import RestfulInstance, calculate_etag
from roundup.backends import list_backends
from roundup.cgi import client
<<<<<<< HEAD
from roundup.anypy.strings import b2s, s2b
=======
from roundup.anypy.strings import s2b, b2s
>>>>>>> 2759f04e
import random

from .db_test_base import setupTracker

from .mocknull import MockNull

from io import BytesIO
import json

from .caseinsensitivedict import CaseInsensitiveDict

NEEDS_INSTANCE = 1


class TestCase():

    backend = None

    def setUp(self):
        self.dirname = '_test_rest'
        # set up and open a tracker
        self.instance = setupTracker(self.dirname, self.backend)

        # open the database
        self.db = self.instance.open('admin')

        # Get user id (user4 maybe). Used later to get data from db.
        self.joeid = self.db.user.create(
            username='joe',
            password=password.Password('random'),
            address='random@home.org',
            realname='Joe Random',
            roles='User'
        )

        self.db.commit()
        self.db.close()
        self.db = self.instance.open('joe')
        # Allow joe to retire
        p = self.db.security.addPermission(name='Retire', klass='issue')
        self.db.security.addPermissionToRole('User', p)

        self.db.tx_Source = 'web'

        self.db.issue.addprop(tx_Source=hyperdb.String())
        self.db.msg.addprop(tx_Source=hyperdb.String())

        self.db.post_init()

        thisdir = os.path.dirname(__file__)
        vars = {}
        with open(os.path.join(thisdir, "tx_Source_detector.py")) as f:
            code = compile(f.read(), "tx_Source_detector.py", "exec")
            exec(code, vars)
        vars['init'](self.db)

        env = {
            'PATH_INFO': 'http://localhost/rounduptest/rest/',
            'HTTP_HOST': 'localhost',
            'TRACKER_NAME': 'rounduptest'
        }
        self.dummy_client = client.Client(self.instance, MockNull(), env, [], None)
<<<<<<< HEAD
        self.dummy_client.request.headers.get = self.get_header
=======
        self.dummy_client.request.headers = CaseInsensitiveDict()
>>>>>>> 2759f04e
        self.empty_form = cgi.FieldStorage()

        self.server = RestfulInstance(self.dummy_client, self.db)

    def tearDown(self):
        self.db.close()
        try:
            shutil.rmtree(self.dirname)
        except OSError as error:
            if error.errno not in (errno.ENOENT, errno.ESRCH):
                raise

    def testGet(self):
        """
        Retrieve all three users
        obtain data for 'joe'
        """
        # Retrieve all three users.
        results = self.server.get_collection('user', self.empty_form)
        self.assertEqual(self.dummy_client.response_code, 200)
        self.assertEqual(len(results['data']['collection']), 3)
        self.assertEqual(results['data']['@total_size'], 3)
        print(self.dummy_client.additional_headers["X-Count-Total"])
        self.assertEqual(
            self.dummy_client.additional_headers["X-Count-Total"],
            "3"
        )

        # Obtain data for 'joe'.
        results = self.server.get_element('user', self.joeid, self.empty_form)
        results = results['data']
        self.assertEqual(self.dummy_client.response_code, 200)
        self.assertEqual(results['attributes']['username'], 'joe')
        self.assertEqual(results['attributes']['realname'], 'Joe Random')

        # Obtain data for 'joe'.
        results = self.server.get_attribute(
            'user', self.joeid, 'username', self.empty_form
        )
        self.assertEqual(self.dummy_client.response_code, 200)
        self.assertEqual(results['data']['data'], 'joe')

    def testFilter(self):
        """
        Retrieve all three users
        obtain data for 'joe'
        """
        # create sample data
        try:
            self.db.status.create(name='open')
        except ValueError:
            pass
        try:
            self.db.status.create(name='closed')
        except ValueError:
            pass
        try:
            self.db.priority.create(name='normal')
        except ValueError:
            pass
        try:
            self.db.priority.create(name='critical')
        except ValueError:
            pass
        self.db.issue.create(
            title='foo4',
            status=self.db.status.lookup('closed'),
            priority=self.db.priority.lookup('critical')
        )
        self.db.issue.create(
            title='foo1',
            status=self.db.status.lookup('open'),
            priority=self.db.priority.lookup('normal')
        )
        issue_open_norm = self.db.issue.create(
            title='foo2',
            status=self.db.status.lookup('open'),
            priority=self.db.priority.lookup('normal')
        )
        issue_closed_norm = self.db.issue.create(
            title='foo3',
            status=self.db.status.lookup('closed'),
            priority=self.db.priority.lookup('normal')
        )
        issue_closed_crit = self.db.issue.create(
            title='foo4',
            status=self.db.status.lookup('closed'),
            priority=self.db.priority.lookup('critical')
        )
        issue_open_crit = self.db.issue.create(
            title='foo5',
            status=self.db.status.lookup('open'),
            priority=self.db.priority.lookup('critical')
        )
        base_path = self.db.config['TRACKER_WEB'] + 'rest/data/issue/'

        # Retrieve all issue status=open
        form = cgi.FieldStorage()
        form.list = [
            cgi.MiniFieldStorage('where_status', 'open')
        ]
        results = self.server.get_collection('issue', form)
        self.assertEqual(self.dummy_client.response_code, 200)
        self.assertIn(get_obj(base_path, issue_open_norm),
                      results['data']['collection'])
        self.assertIn(get_obj(base_path, issue_open_crit),
                      results['data']['collection'])
        self.assertNotIn(
            get_obj(base_path, issue_closed_norm),
            results['data']['collection']
        )

        # Retrieve all issue status=closed and priority=critical
        form = cgi.FieldStorage()
        form.list = [
            cgi.MiniFieldStorage('where_status', 'closed'),
            cgi.MiniFieldStorage('where_priority', 'critical')
        ]
        results = self.server.get_collection('issue', form)
        self.assertEqual(self.dummy_client.response_code, 200)
        self.assertIn(get_obj(base_path, issue_closed_crit),
                      results['data']['collection'])
        self.assertNotIn(get_obj(base_path, issue_open_crit),
                         results['data']['collection'])
        self.assertNotIn(
            get_obj(base_path, issue_closed_norm),
            results['data']['collection']
        )

        # Retrieve all issue status=closed and priority=normal,critical
        form = cgi.FieldStorage()
        form.list = [
            cgi.MiniFieldStorage('where_status', 'closed'),
            cgi.MiniFieldStorage('where_priority', 'normal,critical')
        ]
        results = self.server.get_collection('issue', form)
        self.assertEqual(self.dummy_client.response_code, 200)
        self.assertIn(get_obj(base_path, issue_closed_crit),
                      results['data']['collection'])
        self.assertIn(get_obj(base_path, issue_closed_norm),
                      results['data']['collection'])
        self.assertNotIn(get_obj(base_path, issue_open_crit),
                         results['data']['collection'])
        self.assertNotIn(get_obj(base_path, issue_open_norm),
                         results['data']['collection'])

    def testPagination(self):
        """
        Test pagination. page_size is required and is an integer
        starting at 1. page_index is optional and is an integer
        starting at 1. Verify that pagination links are present
        if paging, @total_size and X-Count-Total header match
        number of items.        
        """
        # create sample data
        for i in range(0, random.randint(8,15)):
            self.db.issue.create(title='foo' + str(i))

        # Retrieving all the issues
        results = self.server.get_collection('issue', self.empty_form)
        self.assertEqual(self.dummy_client.response_code, 200)
        total_length = len(results['data']['collection'])
        # Verify no pagination links if paging not used
        self.assertFalse('@links' in results['data'])
        self.assertEqual(results['data']['@total_size'], total_length)
        self.assertEqual(
            self.dummy_client.additional_headers["X-Count-Total"],
            str(total_length)
        )


        # Pagination will be 45% of the total result
        # So 2 full pages and 1 partial page.
        page_size = total_length * 45 // 100
        page_one_expected = page_size
        page_two_expected = page_size
        page_three_expected = total_length - (2*page_one_expected)
        base_url="http://tracker.example/cgi-bin/roundup.cgi/" \
                 "bugs/rest/data/issue"

        # Retrieve page 1
        form = cgi.FieldStorage()
        form.list = [
            cgi.MiniFieldStorage('page_size', page_size),
            cgi.MiniFieldStorage('page_index', 1)
        ]
        results = self.server.get_collection('issue', form)
        self.assertEqual(self.dummy_client.response_code, 200)
        self.assertEqual(len(results['data']['collection']),
                         page_one_expected)
        self.assertTrue('@links' in results['data'])
        self.assertTrue('self' in results['data']['@links'])
        self.assertTrue('next' in results['data']['@links'])
        self.assertFalse('prev' in results['data']['@links'])
        self.assertEqual(results['data']['@links']['self'][0]['uri'],
                         "%s?page_index=1&page_size=%s"%(base_url,page_size))
        self.assertEqual(results['data']['@links']['next'][0]['uri'],
                         "%s?page_index=2&page_size=%s"%(base_url,page_size))

        page_one_results = results # save this for later

        # Retrieve page 2
        form = cgi.FieldStorage()
        form.list = [
            cgi.MiniFieldStorage('page_size', page_size),
            cgi.MiniFieldStorage('page_index', 2)
        ]
        results = self.server.get_collection('issue', form)
        self.assertEqual(self.dummy_client.response_code, 200)
        self.assertEqual(len(results['data']['collection']), page_two_expected)
        self.assertTrue('@links' in results['data'])
        self.assertTrue('self' in results['data']['@links'])
        self.assertTrue('next' in results['data']['@links'])
        self.assertTrue('prev' in results['data']['@links'])
        self.assertEqual(results['data']['@links']['self'][0]['uri'],
                         "http://tracker.example/cgi-bin/roundup.cgi/bugs/rest/data/issue?page_index=2&page_size=%s"%page_size)
        self.assertEqual(results['data']['@links']['next'][0]['uri'],
                         "http://tracker.example/cgi-bin/roundup.cgi/bugs/rest/data/issue?page_index=3&page_size=%s"%page_size)
        self.assertEqual(results['data']['@links']['prev'][0]['uri'],
                         "http://tracker.example/cgi-bin/roundup.cgi/bugs/rest/data/issue?page_index=1&page_size=%s"%page_size)
        self.assertEqual(results['data']['@links']['self'][0]['rel'],
                         'self')
        self.assertEqual(results['data']['@links']['next'][0]['rel'],
                         'next')
        self.assertEqual(results['data']['@links']['prev'][0]['rel'],
                         'prev')

        # Retrieve page 3
        form = cgi.FieldStorage()
        form.list = [
            cgi.MiniFieldStorage('page_size', page_size),
            cgi.MiniFieldStorage('page_index', 3)
        ]
        results = self.server.get_collection('issue', form)
        self.assertEqual(self.dummy_client.response_code, 200)
        self.assertEqual(len(results['data']['collection']), page_three_expected)
        self.assertTrue('@links' in results['data'])
        self.assertTrue('self' in results['data']['@links'])
        self.assertFalse('next' in results['data']['@links'])
        self.assertTrue('prev' in results['data']['@links'])
        self.assertEqual(results['data']['@links']['self'][0]['uri'],
                         "http://tracker.example/cgi-bin/roundup.cgi/bugs/rest/data/issue?page_index=3&page_size=%s"%page_size)
        self.assertEqual(results['data']['@links']['prev'][0]['uri'],
                         "http://tracker.example/cgi-bin/roundup.cgi/bugs/rest/data/issue?page_index=2&page_size=%s"%page_size)

        # Verify that page_index is optional
        # Should start at page 1
        form = cgi.FieldStorage()
        form.list = [
            cgi.MiniFieldStorage('page_size', page_size),
        ]
        results = self.server.get_collection('issue', form)
        self.assertEqual(self.dummy_client.response_code, 200)
        self.assertEqual(len(results['data']['collection']), page_size)
        self.assertTrue('@links' in results['data'])
        self.assertTrue('self' in results['data']['@links'])
        self.assertTrue('next' in results['data']['@links'])
        self.assertFalse('prev' in results['data']['@links'])
        self.assertEqual(page_one_results, results)

        # FIXME add tests for out of range once we decide what response
        # is needed to:
        #   page_size < 0
        #   page_index < 0

    def testEtagProcessing(self):
        '''
        Etags can come from two places:
           ETag http header
           @etags value posted in the form

        Both will be checked if availble. If either one
        fails, the etag check will fail.

        Run over header only, etag in form only, both,
        each one broke and no etag. Use the put command
        to trigger the etag checking code.
        '''
        for mode in ('header', 'etag', 'both',
                     'brokenheader', 'brokenetag', 'none'):
            try:
                # use lower case for key to delete. Probably
                # a bug.
                del(self.dummy_client.request.headers['etag'])
            except (AttributeError,KeyError):
                pass

            form = cgi.FieldStorage()
            etag = calculate_etag(self.db.user.getnode(self.joeid))
            form.list = [
                cgi.MiniFieldStorage('data', 'Joe Doe Doe'),
            ]

            if mode == 'header':
                print("Mode = %s"%mode)
                self.dummy_client.request.headers['Etag'] = etag
            elif mode == 'etag':
                print("Mode = %s"%mode)
                form.list.append(cgi.MiniFieldStorage('@etag', etag))
            elif mode == 'both':
                print("Mode = %s"%mode)
                self.dummy_client.request.headers['Etag'] = etag
                form.list.append(cgi.MiniFieldStorage('@etag', etag))
            elif mode == 'brokenheader':
                print("Mode = %s"%mode)
                self.dummy_client.request.headers['Etag'] = 'bad'
                form.list.append(cgi.MiniFieldStorage('@etag', etag))
            elif mode == 'brokenetag':
                print("Mode = %s"%mode)
                self.dummy_client.request.headers['Etag'] = etag
                form.list.append(cgi.MiniFieldStorage('@etag', 'bad'))
            elif mode == 'none':
                print( "Mode = %s"%mode)
            else:
                self.fail("unknown mode found")

            results = self.server.put_attribute(
                'user', self.joeid, 'realname', form
            )
            if mode not in ('brokenheader', 'brokenetag', 'none'):
                self.assertEqual(self.dummy_client.response_code, 200)
            else:
                self.assertEqual(self.dummy_client.response_code, 412)

    def make_file(self):
        import tempfile
        return tempfile.TemporaryFile("wb+")

    def testDispatch(self):
        """
        run changes through rest dispatch(). This also tests
        sending json payload through code as dispatch is the
        code that changes json payload into something we can
        process.
        """

        # Override the make_file so it is always set to binary
        # read mode. This is needed so we can send a json 
        # body.
        saved_make_file = cgi.FieldStorage.make_file
        cgi.FieldStorage.make_file = self.make_file


        # TEST #1
        # PUT: joe's 'realname' using json data.
        # simulate: /rest/data/user/<id>/realname
        # use etag in header
        etag = calculate_etag(self.db.user.getnode(self.joeid))
<<<<<<< HEAD
        body=b'{ "data": "Joe Doe 1" }'
=======
        body='{ "data": "Joe Doe 1" }'
>>>>>>> 2759f04e
        env = { "CONTENT_TYPE": "application/json",
                "CONTENT_LENGTH": len(body),
                "REQUEST_METHOD": "PUT"
        }
        headers={"accept": "application/json",
                 "content-type": env['CONTENT_TYPE'],
                 "etag": etag
        }
        # we need to generate a FieldStorage the looks like
        #  FieldStorage(None, None, 'string') rather than
        #  FieldStorage(None, None, [])
<<<<<<< HEAD
        body_file=BytesIO(body)  # FieldStorage needs a file
        form = cgi.FieldStorage(body_file,
                                headers=headers,
                                environ=env)
        self.server.client.request.headers.get=self.get_header
=======
        body_file=BytesIO(s2b(body))  # FieldStorage needs a file
        cgi.FieldStorage.make_file = self.make_file
        form = cgi.FieldStorage(body_file,
                                headers=headers,
                                environ=env)
        self.server.client.request.headers.update(headers) # set headers
>>>>>>> 2759f04e
        results = self.server.dispatch('PUT',
                            "/rest/data/user/%s/realname"%self.joeid,
                            form)
        self.assertEqual(self.server.client.response_code, 200)
        results = self.server.get_element('user', self.joeid, self.empty_form)
        self.assertEqual(self.dummy_client.response_code, 200)
        self.assertEqual(results['data']['attributes']['realname'],
                         'Joe Doe 1')
        self.server.client.request.headers.clear() # set headers

        # TEST #2
        # Set joe's 'realname' using json data.
        # simulate: /rest/data/user/<id>/realname
        # use etag in payload
        etag = calculate_etag(self.db.user.getnode(self.joeid))
<<<<<<< HEAD
        body=s2b('{ "@etag": "%s", "data": "Joe Doe 2" }'%etag)
=======
        body='{ "@etag": "%s", "data": "Joe Doe 2" }'%etag
>>>>>>> 2759f04e
        env = { "CONTENT_TYPE": "application/json",
                "CONTENT_LENGTH": len(body),
                "REQUEST_METHOD": "PUT"
        }
        headers={"accept": "application/json",
                 "content-type": env['CONTENT_TYPE']
        }
<<<<<<< HEAD
        self.headers=headers
        body_file=BytesIO(body)  # FieldStorage needs a file
        form = cgi.FieldStorage(body_file,
                                headers=headers,
                                environ=env)
        self.server.client.request.headers.get=self.get_header
=======
        body_file=BytesIO(s2b(body))  # FieldStorage needs a file
        form = cgi.FieldStorage(body_file,
                                headers=headers,
                                environ=env)
        self.server.client.request.headers.update(headers) # set headers
>>>>>>> 2759f04e
        results = self.server.dispatch('PUT',
                            "/rest/data/user/%s/realname"%self.joeid,
                            form)

        self.assertEqual(self.server.client.response_code, 200)
        results = self.server.get_element('user', self.joeid, self.empty_form)
        self.assertEqual(self.dummy_client.response_code, 200)
        self.assertEqual(results['data']['attributes']['realname'],
                         'Joe Doe 2')
        self.server.client.request.headers.clear()

        # TEST #3
        # change Joe's realname via a normal web form
        # use etag from header
        #
        # Also do a GET using dispatch to get the results from the db.
        etag = calculate_etag(self.db.user.getnode(self.joeid))
        headers={"etag": etag,
                 "accept": "application/json",
        }
        form = cgi.FieldStorage()
        form.list = [
            cgi.MiniFieldStorage('data', 'Joe Doe'),
        ]
<<<<<<< HEAD
        self.headers = headers
        self.server.client.request.headers.get = self.get_header
=======
        self.server.client.request.headers.update(headers) # set headers
>>>>>>> 2759f04e
        results = self.server.dispatch('PUT',
                            "/rest/data/user/%s/realname"%self.joeid,
                            form)
        self.assertEqual(self.dummy_client.response_code, 200)
        results = self.server.dispatch('GET',
                            "/rest/data/user/%s/realname"%self.joeid,
                                       self.empty_form)
        self.assertEqual(self.dummy_client.response_code, 200)
<<<<<<< HEAD
        json_dict = json.loads(b2s(results))
=======
>>>>>>> 2759f04e

        json_dict = json.loads(b2s(results))
        self.assertEqual(json_dict['data']['data'], 'Joe Doe')
        self.assertEqual(json_dict['data']['link'],
                         "http://tracker.example/cgi-bin/"
                         "roundup.cgi/bugs/rest/data/user/3/realname") 
        self.assertIn(json_dict['data']['type'], ("<class 'str'>",
                                                  "<type 'str'>"))
        self.assertEqual(json_dict['data']["id"], "3")
        self.server.client.request.headers.clear()


        # TEST #4
        # PATCH: joe's email address with json
        # save address so we can use it later
        stored_results = self.server.get_element('user', self.joeid,
                                                 self.empty_form)
        self.assertEqual(self.dummy_client.response_code, 200)

        etag = calculate_etag(self.db.user.getnode(self.joeid))
<<<<<<< HEAD
        body=s2b('{ "address": "demo2@example.com", "@etag": "%s"}'%etag)
=======
        body='{ "address": "demo2@example.com", "@etag": "%s"}'%etag
>>>>>>> 2759f04e
        env = { "CONTENT_TYPE": "application/json",
                "CONTENT_LENGTH": len(body),
                "REQUEST_METHOD": "PATCH"
        }
        headers={"accept": "application/json",
                 "content-type": env['CONTENT_TYPE']
        }
<<<<<<< HEAD
        self.headers=headers
        body_file=BytesIO(body)  # FieldStorage needs a file
        form = cgi.FieldStorage(body_file,
                                headers=headers,
                                environ=env)
        self.server.client.request.headers.get=self.get_header
=======
        body_file=BytesIO(s2b(body))  # FieldStorage needs a file
        form = cgi.FieldStorage(body_file,
                                headers=headers,
                                environ=env)
        self.server.client.request.headers.update(headers) # set headers
>>>>>>> 2759f04e
        results = self.server.dispatch('PATCH',
                            "/rest/data/user/%s"%self.joeid,
                            form)

        self.assertEqual(self.server.client.response_code, 200)
        results = self.server.get_element('user', self.joeid, self.empty_form)
        self.assertEqual(self.dummy_client.response_code, 200)
        self.assertEqual(results['data']['attributes']['address'],
                         'demo2@example.com')
        # and set it back reusing env and headers from last test
        etag = calculate_etag(self.db.user.getnode(self.joeid))
<<<<<<< HEAD
        body=s2b('{ "address": "%s", "@etag": "%s"}'%(
=======
        body='{ "address": "%s", "@etag": "%s"}'%(
>>>>>>> 2759f04e
            stored_results['data']['attributes']['address'],
            etag))
        # reuse env and headers from prior test.
<<<<<<< HEAD
        body_file=BytesIO(body)  # FieldStorage needs a file
        form = cgi.FieldStorage(body_file,
                                headers=headers,
                                environ=env)
        self.server.client.request.headers.get=self.get_header
=======
        body_file=BytesIO(s2b(body))  # FieldStorage needs a file
        form = cgi.FieldStorage(body_file,
                                headers=headers,
                                environ=env)
>>>>>>> 2759f04e
        results = self.server.dispatch('PATCH',
                            "/rest/data/user/%s"%self.joeid,
                            form)

        self.assertEqual(self.server.client.response_code, 200)
        results = self.server.get_element('user', self.joeid, self.empty_form)
        self.assertEqual(self.dummy_client.response_code, 200)
        self.assertEqual(results['data']['attributes']['address'],
                         'random@home.org')
        self.server.client.request.headers.clear()

<<<<<<< HEAD
        # POST to create new issue
        body=b'{ "title": "foo bar", "priority": "critical" }'
=======
>>>>>>> 2759f04e

        # TEST #5
        # POST: create new issue
        # no etag needed
        # FIXME at some point we probably want to implement
        # Post Once Only, so we need to add a Post Once Exactly
        # test and a resubmit as well.
        etag = "not needed"
        body='{ "title": "foo bar", "priority": "critical" }'
        env = { "CONTENT_TYPE": "application/json",
                "CONTENT_LENGTH": len(body),
                "REQUEST_METHOD": "POST"
        }
        headers={"accept": "application/json",
                 "content-type": env['CONTENT_TYPE']
        }
<<<<<<< HEAD
        self.headers=headers
        body_file=BytesIO(body)  # FieldStorage needs a file
        form = cgi.FieldStorage(body_file,
                                headers=headers,
                                environ=env)
        self.server.client.request.headers.get=self.get_header
=======
        body_file=BytesIO(s2b(body))  # FieldStorage needs a file
        form = cgi.FieldStorage(body_file,
                                headers=headers,
                                environ=env)
        self.server.client.request.headers.update(headers) # set headers
>>>>>>> 2759f04e
        results = self.server.dispatch('POST',
                            "/rest/data/issue",
                            form)
        self.assertEqual(self.server.client.response_code, 201)
        json_dict = json.loads(b2s(results))
        issue_id=json_dict['data']['id']
        results = self.server.get_element('issue',
                            str(issue_id), # must be a string not unicode
                            self.empty_form)
        self.assertEqual(self.dummy_client.response_code, 200)
        self.assertEqual(results['data']['attributes']['title'],
                         'foo bar')
        self.server.client.request.headers.clear()

        # reset the make_file method in the class
        cgi.FieldStorage.make_file = saved_make_file

    def testPut(self):
        """
        Change joe's 'realname'
        Check if we can't change admin's detail
        """
        # fail to change Joe's realname via attribute uri
        # no etag
        form = cgi.FieldStorage()
        form.list = [
            cgi.MiniFieldStorage('data', 'Joe Doe Doe')
        ]
        results = self.server.put_attribute(
            'user', self.joeid, 'realname', form
        )
        self.assertEqual(self.dummy_client.response_code, 412)
        results = self.server.get_attribute(
            'user', self.joeid, 'realname', self.empty_form
        )
        self.assertEqual(self.dummy_client.response_code, 200)
        self.assertEqual(results['data']['data'], 'Joe Random')

        # change Joe's realname via attribute uri - etag in header
        form = cgi.FieldStorage()
        etag = calculate_etag(self.db.user.getnode(self.joeid))
        form.list = [
            cgi.MiniFieldStorage('data', 'Joe Doe Doe'),
        ]

        self.dummy_client.request.headers['ETag'] = etag # use etag in header
        results = self.server.put_attribute(
            'user', self.joeid, 'realname', form
        )
        self.assertEqual(self.dummy_client.response_code, 200)
        results = self.server.get_attribute(
            'user', self.joeid, 'realname', self.empty_form
        )
        self.assertEqual(self.dummy_client.response_code, 200)
        self.assertEqual(results['data']['data'], 'Joe Doe Doe')
        del(self.dummy_client.request.headers['etag'])

        # Reset joe's 'realname'. etag in body
        form = cgi.FieldStorage()
        etag = calculate_etag(self.db.user.getnode(self.joeid))
        form.list = [
            cgi.MiniFieldStorage('realname', 'Joe Doe'),
            cgi.MiniFieldStorage('@etag', etag)
        ]
        results = self.server.put_element('user', self.joeid, form)
        self.assertEqual(self.dummy_client.response_code, 200)
        results = self.server.get_element('user', self.joeid, self.empty_form)
        self.assertEqual(self.dummy_client.response_code, 200)
        self.assertEqual(results['data']['attributes']['realname'], 'Joe Doe')

        # check we can't change admin's details
        results = self.server.put_element('user', '1', form)
        self.assertEqual(self.dummy_client.response_code, 403)
        self.assertEqual(results['error']['status'], 403)

    def testPost(self):
        """
        Post a new issue with title: foo
        Verify the information of the created issue
        """
        form = cgi.FieldStorage()
        form.list = [
            cgi.MiniFieldStorage('title', 'foo')
        ]
        results = self.server.post_collection('issue', form)
        self.assertEqual(self.dummy_client.response_code, 201)
        issueid = results['data']['id']
        results = self.server.get_element('issue', issueid, self.empty_form)
        self.assertEqual(self.dummy_client.response_code, 200)
        self.assertEqual(results['data']['attributes']['title'], 'foo')
        self.assertEqual(self.db.issue.get(issueid, "tx_Source"), 'web')

    def testPostFile(self):
        """
        Post a new file with content: hello\r\nthere
        Verify the information of the created file
        """
        form = cgi.FieldStorage()
        form.list = [
            cgi.MiniFieldStorage('content', 'hello\r\nthere')
        ]
        results = self.server.post_collection('file', form)
        self.assertEqual(self.dummy_client.response_code, 201)
        fileid = results['data']['id']
        results = self.server.get_element('file', fileid, self.empty_form)
        results = results['data']
        self.assertEqual(self.dummy_client.response_code, 200)
        self.assertEqual(results['attributes']['content'], 'hello\r\nthere')

    def testAuthDeniedPut(self):
        """
        Test unauthorized PUT request
        """
        # Wrong permissions (caught by roundup security module).
        form = cgi.FieldStorage()
        form.list = [
            cgi.MiniFieldStorage('realname', 'someone')
        ]
        results = self.server.put_element('user', '1', form)
        self.assertEqual(self.dummy_client.response_code, 403)
        self.assertEqual(results['error']['status'], 403)

    def testAuthDeniedPost(self):
        """
        Test unauthorized POST request
        """
        form = cgi.FieldStorage()
        form.list = [
            cgi.MiniFieldStorage('username', 'blah')
        ]
        results = self.server.post_collection('user', form)
        self.assertEqual(self.dummy_client.response_code, 403)
        self.assertEqual(results['error']['status'], 403)

    def testAuthAllowedPut(self):
        """
        Test authorized PUT request
        """
        self.db.setCurrentUser('admin')
        form = cgi.FieldStorage()
        form.list = [
            cgi.MiniFieldStorage('realname', 'someone')
        ]
        try:
            self.server.put_element('user', '2', form)
        except Unauthorised as err:
            self.fail('raised %s' % err)
        finally:
            self.db.setCurrentUser('joe')

    def testAuthAllowedPost(self):
        """
        Test authorized POST request
        """
        self.db.setCurrentUser('admin')
        form = cgi.FieldStorage()
        form.list = [
            cgi.MiniFieldStorage('username', 'blah')
        ]
        try:
            self.server.post_collection('user', form)
        except Unauthorised as err:
            self.fail('raised %s' % err)
        finally:
            self.db.setCurrentUser('joe')

    def testDeleteAttributeUri(self):
        """
        Test Delete an attribute
        """
        # create a new issue with userid 1 in the nosy list
        issue_id = self.db.issue.create(title='foo', nosy=['1'])

        # No etag, so this should return 412 - Precondition Failed
        # With no changes
        results = self.server.delete_attribute(
            'issue', issue_id, 'nosy', self.empty_form
        )
        self.assertEqual(self.dummy_client.response_code, 412)
        results = self.server.get_element('issue', issue_id, self.empty_form)
        results = results['data']
        self.assertEqual(self.dummy_client.response_code, 200)
        self.assertEqual(len(results['attributes']['nosy']), 1)
        self.assertListEqual(results['attributes']['nosy'], ['1'])

        form = cgi.FieldStorage()
        etag = calculate_etag(self.db.issue.getnode(issue_id))
        form.list.append(cgi.MiniFieldStorage('@etag', etag))
        # remove the title and nosy
        results = self.server.delete_attribute(
            'issue', issue_id, 'title', form
        )
        self.assertEqual(self.dummy_client.response_code, 200)

        del(form.list[-1])
        etag = calculate_etag(self.db.issue.getnode(issue_id))
        form.list.append(cgi.MiniFieldStorage('@etag', etag))
        results = self.server.delete_attribute(
            'issue', issue_id, 'nosy', form
        )
        self.assertEqual(self.dummy_client.response_code, 200)

        # verify the result
        results = self.server.get_element('issue', issue_id, self.empty_form)
        results = results['data']
        self.assertEqual(self.dummy_client.response_code, 200)
        self.assertEqual(len(results['attributes']['nosy']), 0)
        self.assertListEqual(results['attributes']['nosy'], [])
        self.assertEqual(results['attributes']['title'], None)

    def testPatchAdd(self):
        """
        Test Patch op 'Add'
        """
        # create a new issue with userid 1 in the nosy list
        issue_id = self.db.issue.create(title='foo', nosy=['1'])

        # fail to add userid 2 to the nosy list
        # no etag
        form = cgi.FieldStorage()
        form.list = [
            cgi.MiniFieldStorage('op', 'add'),
            cgi.MiniFieldStorage('nosy', '2')
        ]
        results = self.server.patch_element('issue', issue_id, form)
        self.assertEqual(self.dummy_client.response_code, 412)

        etag = calculate_etag(self.db.issue.getnode(issue_id))
        form = cgi.FieldStorage()
        form.list = [
            cgi.MiniFieldStorage('op', 'add'),
            cgi.MiniFieldStorage('nosy', '2'),
            cgi.MiniFieldStorage('@etag', etag)
        ]
        results = self.server.patch_element('issue', issue_id, form)
        self.assertEqual(self.dummy_client.response_code, 200)

        # verify the result
        results = self.server.get_element('issue', issue_id, self.empty_form)
        results = results['data']
        self.assertEqual(self.dummy_client.response_code, 200)
        self.assertEqual(len(results['attributes']['nosy']), 2)
        self.assertListEqual(results['attributes']['nosy'], ['1', '2'])

    def testPatchReplace(self):
        """
        Test Patch op 'Replace'
        """
        # create a new issue with userid 1 in the nosy list and status = 1
        issue_id = self.db.issue.create(title='foo', nosy=['1'], status='1')

        # fail to replace userid 2 to the nosy list and status = 3
        # no etag.
        form = cgi.FieldStorage()
        form.list = [
            cgi.MiniFieldStorage('op', 'replace'),
            cgi.MiniFieldStorage('nosy', '2'),
            cgi.MiniFieldStorage('status', '3')
        ]
        results = self.server.patch_element('issue', issue_id, form)
        self.assertEqual(self.dummy_client.response_code, 412)
        results = self.server.get_element('issue', issue_id, self.empty_form)
        results = results['data']
        self.assertEqual(self.dummy_client.response_code, 200)
        self.assertEqual(results['attributes']['status'], '1')
        self.assertEqual(len(results['attributes']['nosy']), 1)
        self.assertListEqual(results['attributes']['nosy'], ['1'])

        # replace userid 2 to the nosy list and status = 3
        etag = calculate_etag(self.db.issue.getnode(issue_id))
        form = cgi.FieldStorage()
        form.list = [
            cgi.MiniFieldStorage('op', 'replace'),
            cgi.MiniFieldStorage('nosy', '2'),
            cgi.MiniFieldStorage('status', '3'),
            cgi.MiniFieldStorage('@etag', etag)
        ]
        results = self.server.patch_element('issue', issue_id, form)
        self.assertEqual(self.dummy_client.response_code, 200)
        # verify the result
        results = self.server.get_element('issue', issue_id, self.empty_form)
        results = results['data']
        self.assertEqual(self.dummy_client.response_code, 200)
        self.assertEqual(results['attributes']['status'], '3')
        self.assertEqual(len(results['attributes']['nosy']), 1)
        self.assertListEqual(results['attributes']['nosy'], ['2'])

    def testPatchRemoveAll(self):
        """
        Test Patch Action 'Remove'
        """
        # create a new issue with userid 1 and 2 in the nosy list
        issue_id = self.db.issue.create(title='foo', nosy=['1', '2'])

        # fail to remove the nosy list and the title
        # no etag
        form = cgi.FieldStorage()
        form.list = [
            cgi.MiniFieldStorage('op', 'remove'),
            cgi.MiniFieldStorage('nosy', ''),
            cgi.MiniFieldStorage('title', '')
        ]
        results = self.server.patch_element('issue', issue_id, form)
        self.assertEqual(self.dummy_client.response_code, 412)
        results = self.server.get_element('issue', issue_id, self.empty_form)
        results = results['data']
        self.assertEqual(self.dummy_client.response_code, 200)
        self.assertEqual(results['attributes']['title'], 'foo')
        self.assertEqual(len(results['attributes']['nosy']), 2)
        self.assertEqual(results['attributes']['nosy'], ['1', '2'])

        # remove the nosy list and the title
        form = cgi.FieldStorage()
        etag = calculate_etag(self.db.issue.getnode(issue_id))
        form.list = [
            cgi.MiniFieldStorage('op', 'remove'),
            cgi.MiniFieldStorage('nosy', ''),
            cgi.MiniFieldStorage('title', ''),
            cgi.MiniFieldStorage('@etag', etag)
        ]
        results = self.server.patch_element('issue', issue_id, form)
        self.assertEqual(self.dummy_client.response_code, 200)

        # verify the result
        results = self.server.get_element('issue', issue_id, self.empty_form)
        results = results['data']
        self.assertEqual(self.dummy_client.response_code, 200)
        self.assertEqual(results['attributes']['title'], None)
        self.assertEqual(len(results['attributes']['nosy']), 0)
        self.assertEqual(results['attributes']['nosy'], [])

    def testPatchAction(self):
        """
        Test Patch Action 'Action'
        """
        # create a new issue with userid 1 and 2 in the nosy list
        issue_id = self.db.issue.create(title='foo')

        # fail to execute action retire
        # no etag
        form = cgi.FieldStorage()
        form.list = [
            cgi.MiniFieldStorage('op', 'action'),
            cgi.MiniFieldStorage('action_name', 'retire')
        ]
        results = self.server.patch_element('issue', issue_id, form)
        self.assertEqual(self.dummy_client.response_code, 412)
        self.assertFalse(self.db.issue.is_retired(issue_id))

        # execute action retire
        form = cgi.FieldStorage()
        etag = calculate_etag(self.db.issue.getnode(issue_id))
        form.list = [
            cgi.MiniFieldStorage('op', 'action'),
            cgi.MiniFieldStorage('action_name', 'retire'),
            cgi.MiniFieldStorage('@etag', etag)
        ]
        results = self.server.patch_element('issue', issue_id, form)
        self.assertEqual(self.dummy_client.response_code, 200)

        # verify the result
        self.assertTrue(self.db.issue.is_retired(issue_id))

    def testPatchRemove(self):
        """
        Test Patch Action 'Remove' only some element from a list
        """
        # create a new issue with userid 1, 2, 3 in the nosy list
        issue_id = self.db.issue.create(title='foo', nosy=['1', '2', '3'])

        # fail to remove the nosy list and the title
        # no etag
        form = cgi.FieldStorage()
        form.list = [
            cgi.MiniFieldStorage('op', 'remove'),
            cgi.MiniFieldStorage('nosy', '1, 2'),
        ]
        results = self.server.patch_element('issue', issue_id, form)
        self.assertEqual(self.dummy_client.response_code, 412)
        results = self.server.get_element('issue', issue_id, self.empty_form)
        results = results['data']
        self.assertEqual(self.dummy_client.response_code, 200)
        self.assertEqual(len(results['attributes']['nosy']), 3)
        self.assertEqual(results['attributes']['nosy'], ['1', '2', '3'])

        # remove the nosy list and the title
        form = cgi.FieldStorage()
        etag = calculate_etag(self.db.issue.getnode(issue_id))
        form.list = [
            cgi.MiniFieldStorage('op', 'remove'),
            cgi.MiniFieldStorage('nosy', '1, 2'),
            cgi.MiniFieldStorage('@etag', etag)
        ]
        results = self.server.patch_element('issue', issue_id, form)
        self.assertEqual(self.dummy_client.response_code, 200)

        # verify the result
        results = self.server.get_element('issue', issue_id, self.empty_form)
        results = results['data']
        self.assertEqual(self.dummy_client.response_code, 200)
        self.assertEqual(len(results['attributes']['nosy']), 1)
        self.assertEqual(results['attributes']['nosy'], ['3'])


def get_obj(path, id):
    return {
        'id': id,
        'link': path + id
    }

if __name__ == '__main__':
    runner = unittest.TextTestRunner()
    unittest.main(testRunner=runner)<|MERGE_RESOLUTION|>--- conflicted
+++ resolved
@@ -8,11 +8,7 @@
 from roundup.rest import RestfulInstance, calculate_etag
 from roundup.backends import list_backends
 from roundup.cgi import client
-<<<<<<< HEAD
 from roundup.anypy.strings import b2s, s2b
-=======
-from roundup.anypy.strings import s2b, b2s
->>>>>>> 2759f04e
 import random
 
 from .db_test_base import setupTracker
@@ -21,8 +17,6 @@
 
 from io import BytesIO
 import json
-
-from .caseinsensitivedict import CaseInsensitiveDict
 
 NEEDS_INSTANCE = 1
 
@@ -75,11 +69,7 @@
             'TRACKER_NAME': 'rounduptest'
         }
         self.dummy_client = client.Client(self.instance, MockNull(), env, [], None)
-<<<<<<< HEAD
         self.dummy_client.request.headers.get = self.get_header
-=======
-        self.dummy_client.request.headers = CaseInsensitiveDict()
->>>>>>> 2759f04e
         self.empty_form = cgi.FieldStorage()
 
         self.server = RestfulInstance(self.dummy_client, self.db)
@@ -91,6 +81,12 @@
         except OSError as error:
             if error.errno not in (errno.ENOENT, errno.ESRCH):
                 raise
+
+    def get_header (self, header, not_found=None):
+        try:
+            return self.headers[header.lower()]
+        except (AttributeError, KeyError, TypeError):
+            return not_found
 
     def testGet(self):
         """
@@ -361,10 +357,9 @@
         for mode in ('header', 'etag', 'both',
                      'brokenheader', 'brokenetag', 'none'):
             try:
-                # use lower case for key to delete. Probably
-                # a bug.
-                del(self.dummy_client.request.headers['etag'])
-            except (AttributeError,KeyError):
+                # clean up any old header
+                del(self.headers)
+            except AttributeError:
                 pass
 
             form = cgi.FieldStorage()
@@ -375,21 +370,21 @@
 
             if mode == 'header':
                 print("Mode = %s"%mode)
-                self.dummy_client.request.headers['Etag'] = etag
+                self.headers = {'etag': etag}
             elif mode == 'etag':
                 print("Mode = %s"%mode)
                 form.list.append(cgi.MiniFieldStorage('@etag', etag))
             elif mode == 'both':
                 print("Mode = %s"%mode)
-                self.dummy_client.request.headers['Etag'] = etag
+                self.headers = {'etag': etag}
                 form.list.append(cgi.MiniFieldStorage('@etag', etag))
             elif mode == 'brokenheader':
                 print("Mode = %s"%mode)
-                self.dummy_client.request.headers['Etag'] = 'bad'
+                self.headers = {'etag': 'bad'}
                 form.list.append(cgi.MiniFieldStorage('@etag', etag))
             elif mode == 'brokenetag':
                 print("Mode = %s"%mode)
-                self.dummy_client.request.headers['Etag'] = etag
+                self.headers = {'etag': etag}
                 form.list.append(cgi.MiniFieldStorage('@etag', 'bad'))
             elif mode == 'none':
                 print( "Mode = %s"%mode)
@@ -404,7 +399,8 @@
             else:
                 self.assertEqual(self.dummy_client.response_code, 412)
 
-    def make_file(self):
+    def make_file(self, arg=None):
+        ''' work around https://bugs.python.org/issue27777 '''
         import tempfile
         return tempfile.TemporaryFile("wb+")
 
@@ -422,83 +418,64 @@
         saved_make_file = cgi.FieldStorage.make_file
         cgi.FieldStorage.make_file = self.make_file
 
-
         # TEST #1
         # PUT: joe's 'realname' using json data.
         # simulate: /rest/data/user/<id>/realname
         # use etag in header
         etag = calculate_etag(self.db.user.getnode(self.joeid))
-<<<<<<< HEAD
         body=b'{ "data": "Joe Doe 1" }'
-=======
-        body='{ "data": "Joe Doe 1" }'
->>>>>>> 2759f04e
         env = { "CONTENT_TYPE": "application/json",
                 "CONTENT_LENGTH": len(body),
                 "REQUEST_METHOD": "PUT"
         }
         headers={"accept": "application/json",
                  "content-type": env['CONTENT_TYPE'],
+                 "content-length": env['CONTENT_LENGTH'],
                  "etag": etag
         }
+        self.headers=headers
         # we need to generate a FieldStorage the looks like
         #  FieldStorage(None, None, 'string') rather than
         #  FieldStorage(None, None, [])
-<<<<<<< HEAD
         body_file=BytesIO(body)  # FieldStorage needs a file
         form = cgi.FieldStorage(body_file,
                                 headers=headers,
                                 environ=env)
         self.server.client.request.headers.get=self.get_header
-=======
-        body_file=BytesIO(s2b(body))  # FieldStorage needs a file
-        cgi.FieldStorage.make_file = self.make_file
-        form = cgi.FieldStorage(body_file,
-                                headers=headers,
-                                environ=env)
-        self.server.client.request.headers.update(headers) # set headers
->>>>>>> 2759f04e
         results = self.server.dispatch('PUT',
                             "/rest/data/user/%s/realname"%self.joeid,
                             form)
+
         self.assertEqual(self.server.client.response_code, 200)
         results = self.server.get_element('user', self.joeid, self.empty_form)
         self.assertEqual(self.dummy_client.response_code, 200)
         self.assertEqual(results['data']['attributes']['realname'],
                          'Joe Doe 1')
-        self.server.client.request.headers.clear() # set headers
+        del(self.headers)
 
         # TEST #2
         # Set joe's 'realname' using json data.
         # simulate: /rest/data/user/<id>/realname
         # use etag in payload
         etag = calculate_etag(self.db.user.getnode(self.joeid))
-<<<<<<< HEAD
         body=s2b('{ "@etag": "%s", "data": "Joe Doe 2" }'%etag)
-=======
-        body='{ "@etag": "%s", "data": "Joe Doe 2" }'%etag
->>>>>>> 2759f04e
         env = { "CONTENT_TYPE": "application/json",
                 "CONTENT_LENGTH": len(body),
-                "REQUEST_METHOD": "PUT"
+                "REQUEST_METHOD": "PUT",
         }
-        headers={"accept": "application/json",
-                 "content-type": env['CONTENT_TYPE']
-        }
-<<<<<<< HEAD
-        self.headers=headers
+        self.headers=None  # have FieldStorage get len from env.
         body_file=BytesIO(body)  # FieldStorage needs a file
         form = cgi.FieldStorage(body_file,
-                                headers=headers,
+                                headers=None,
                                 environ=env)
         self.server.client.request.headers.get=self.get_header
-=======
-        body_file=BytesIO(s2b(body))  # FieldStorage needs a file
-        form = cgi.FieldStorage(body_file,
-                                headers=headers,
-                                environ=env)
-        self.server.client.request.headers.update(headers) # set headers
->>>>>>> 2759f04e
+
+        headers={"accept": "application/json",
+                 "content-type": env['CONTENT_TYPE'],
+                 "etag": etag
+        }
+        self.headers=headers # set for dispatch
+
         results = self.server.dispatch('PUT',
                             "/rest/data/user/%s/realname"%self.joeid,
                             form)
@@ -508,13 +485,16 @@
         self.assertEqual(self.dummy_client.response_code, 200)
         self.assertEqual(results['data']['attributes']['realname'],
                          'Joe Doe 2')
-        self.server.client.request.headers.clear()
+        del(self.headers)
 
         # TEST #3
         # change Joe's realname via a normal web form
+        # This generates a FieldStorage that looks like:
+        #  FieldStorage(None, None, [])
         # use etag from header
         #
-        # Also do a GET using dispatch to get the results from the db.
+        # Also use GET on the uri via the dispatch to retrieve
+        # the results from the db.
         etag = calculate_etag(self.db.user.getnode(self.joeid))
         headers={"etag": etag,
                  "accept": "application/json",
@@ -523,12 +503,8 @@
         form.list = [
             cgi.MiniFieldStorage('data', 'Joe Doe'),
         ]
-<<<<<<< HEAD
         self.headers = headers
         self.server.client.request.headers.get = self.get_header
-=======
-        self.server.client.request.headers.update(headers) # set headers
->>>>>>> 2759f04e
         results = self.server.dispatch('PUT',
                             "/rest/data/user/%s/realname"%self.joeid,
                             form)
@@ -537,12 +513,8 @@
                             "/rest/data/user/%s/realname"%self.joeid,
                                        self.empty_form)
         self.assertEqual(self.dummy_client.response_code, 200)
-<<<<<<< HEAD
         json_dict = json.loads(b2s(results))
-=======
->>>>>>> 2759f04e
-
-        json_dict = json.loads(b2s(results))
+
         self.assertEqual(json_dict['data']['data'], 'Joe Doe')
         self.assertEqual(json_dict['data']['link'],
                          "http://tracker.example/cgi-bin/"
@@ -550,7 +522,7 @@
         self.assertIn(json_dict['data']['type'], ("<class 'str'>",
                                                   "<type 'str'>"))
         self.assertEqual(json_dict['data']["id"], "3")
-        self.server.client.request.headers.clear()
+        del(self.headers)
 
 
         # TEST #4
@@ -561,32 +533,21 @@
         self.assertEqual(self.dummy_client.response_code, 200)
 
         etag = calculate_etag(self.db.user.getnode(self.joeid))
-<<<<<<< HEAD
         body=s2b('{ "address": "demo2@example.com", "@etag": "%s"}'%etag)
-=======
-        body='{ "address": "demo2@example.com", "@etag": "%s"}'%etag
->>>>>>> 2759f04e
         env = { "CONTENT_TYPE": "application/json",
                 "CONTENT_LENGTH": len(body),
                 "REQUEST_METHOD": "PATCH"
         }
         headers={"accept": "application/json",
-                 "content-type": env['CONTENT_TYPE']
+                 "content-type": env['CONTENT_TYPE'],
+                 "content-length": len(body)
         }
-<<<<<<< HEAD
         self.headers=headers
         body_file=BytesIO(body)  # FieldStorage needs a file
         form = cgi.FieldStorage(body_file,
                                 headers=headers,
                                 environ=env)
         self.server.client.request.headers.get=self.get_header
-=======
-        body_file=BytesIO(s2b(body))  # FieldStorage needs a file
-        form = cgi.FieldStorage(body_file,
-                                headers=headers,
-                                environ=env)
-        self.server.client.request.headers.update(headers) # set headers
->>>>>>> 2759f04e
         results = self.server.dispatch('PATCH',
                             "/rest/data/user/%s"%self.joeid,
                             form)
@@ -596,28 +557,18 @@
         self.assertEqual(self.dummy_client.response_code, 200)
         self.assertEqual(results['data']['attributes']['address'],
                          'demo2@example.com')
+
         # and set it back reusing env and headers from last test
         etag = calculate_etag(self.db.user.getnode(self.joeid))
-<<<<<<< HEAD
         body=s2b('{ "address": "%s", "@etag": "%s"}'%(
-=======
-        body='{ "address": "%s", "@etag": "%s"}'%(
->>>>>>> 2759f04e
             stored_results['data']['attributes']['address'],
             etag))
         # reuse env and headers from prior test.
-<<<<<<< HEAD
         body_file=BytesIO(body)  # FieldStorage needs a file
         form = cgi.FieldStorage(body_file,
                                 headers=headers,
                                 environ=env)
         self.server.client.request.headers.get=self.get_header
-=======
-        body_file=BytesIO(s2b(body))  # FieldStorage needs a file
-        form = cgi.FieldStorage(body_file,
-                                headers=headers,
-                                environ=env)
->>>>>>> 2759f04e
         results = self.server.dispatch('PATCH',
                             "/rest/data/user/%s"%self.joeid,
                             form)
@@ -627,13 +578,7 @@
         self.assertEqual(self.dummy_client.response_code, 200)
         self.assertEqual(results['data']['attributes']['address'],
                          'random@home.org')
-        self.server.client.request.headers.clear()
-
-<<<<<<< HEAD
-        # POST to create new issue
-        body=b'{ "title": "foo bar", "priority": "critical" }'
-=======
->>>>>>> 2759f04e
+        del(self.headers)
 
         # TEST #5
         # POST: create new issue
@@ -642,31 +587,25 @@
         # Post Once Only, so we need to add a Post Once Exactly
         # test and a resubmit as well.
         etag = "not needed"
-        body='{ "title": "foo bar", "priority": "critical" }'
+        body=b'{ "title": "foo bar", "priority": "critical" }'
         env = { "CONTENT_TYPE": "application/json",
                 "CONTENT_LENGTH": len(body),
                 "REQUEST_METHOD": "POST"
         }
         headers={"accept": "application/json",
-                 "content-type": env['CONTENT_TYPE']
+                 "content-type": env['CONTENT_TYPE'],
+                 "content-length": len(body)
         }
-<<<<<<< HEAD
         self.headers=headers
         body_file=BytesIO(body)  # FieldStorage needs a file
         form = cgi.FieldStorage(body_file,
                                 headers=headers,
                                 environ=env)
         self.server.client.request.headers.get=self.get_header
-=======
-        body_file=BytesIO(s2b(body))  # FieldStorage needs a file
-        form = cgi.FieldStorage(body_file,
-                                headers=headers,
-                                environ=env)
-        self.server.client.request.headers.update(headers) # set headers
->>>>>>> 2759f04e
         results = self.server.dispatch('POST',
                             "/rest/data/issue",
                             form)
+
         self.assertEqual(self.server.client.response_code, 201)
         json_dict = json.loads(b2s(results))
         issue_id=json_dict['data']['id']
@@ -676,7 +615,7 @@
         self.assertEqual(self.dummy_client.response_code, 200)
         self.assertEqual(results['data']['attributes']['title'],
                          'foo bar')
-        self.server.client.request.headers.clear()
+        del(self.headers)
 
         # reset the make_file method in the class
         cgi.FieldStorage.make_file = saved_make_file
@@ -709,7 +648,7 @@
             cgi.MiniFieldStorage('data', 'Joe Doe Doe'),
         ]
 
-        self.dummy_client.request.headers['ETag'] = etag # use etag in header
+        self.headers = {'etag': etag } # use etag in header
         results = self.server.put_attribute(
             'user', self.joeid, 'realname', form
         )
@@ -719,7 +658,7 @@
         )
         self.assertEqual(self.dummy_client.response_code, 200)
         self.assertEqual(results['data']['data'], 'Joe Doe Doe')
-        del(self.dummy_client.request.headers['etag'])
+        del(self.headers)
 
         # Reset joe's 'realname'. etag in body
         form = cgi.FieldStorage()
