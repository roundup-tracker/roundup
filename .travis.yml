--- conflicted
+++ resolved
@@ -29,11 +29,7 @@
 #  - 3.8
 #  - 3.6
 #  - 3.11-dev
-<<<<<<< HEAD
 #  - nightly
-=======
-  - nightly
->>>>>>> c1f55c73
 #  - pypy3
 
 services:
