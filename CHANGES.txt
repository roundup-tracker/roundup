
Please read ``doc/upgrading.txt`` to see how to bring you Roundup version
up to date with changes listed in this file. This may require schema
and template changes not listed here.

Each entry has the developer who committed the change in brackets.
Many entries without name were done by Richard Jones.

**IMPORTANT** The v1.5.x releases of Roundup were the last to support
Python v2.5 and v2.6.  Starting with the v1.6 releases of Roundup
v2.7.2 or later are required to run newer releases of Roundup.
Roundup 2.0 supports Python 3.4 and later. Roundup 2.1.0 supports
python 3.6 or newer (3.4/3.5 might work, but they are not tested).
Roundup 2.4.0 is the last release to support Python 2.

2026-XX-XX 2.6.0

Fixed:

- performance improvement to session_dbm.py:clean(). Also add warning
  log message if clean takes longer than 3 seconds. (John Rouillard)
- move RateLimitExceeded exception from roundup.exceptions to
  roundup.cgi.exceptions. Also it now inherits from HTTPException
  rather than Exception since it is an HTTP exception. (John
  Rouillard)
- cleaned up repo. Close obsolete branches and close a split head due
  to an identical merge in two different working copies. (John
  Rouillard)
- in roundup-admin, using 'pragma history_length interactively now
  sets readline history length. Using -P history_length=10 on the
  command line always worked. (John Rouillard)
- enhanced error reporting for errors in ini style logging
  configuration. (John Rouillard)
- fix bogus javascript emitted by user_src_input macro. (John
  Rouillard)
- replaced hostname localhost with 127.0.0.1 in docker healthcheck
  script. Found/patch by Norbert Schlemmer. (John Rouillard)
- change some internal classes to use __slots__ for hopefully a small
  performance improvement. (John Rouillard)
  
Features:

- add support for authorized changes. User can be prompted to enter
  their password to authorize a change. If the user's password is
  properly entered, the change is committed. (John Rouillard)
- add support for dictConfig style logging configuration. Ini/File
  style configs will still be supported. (John Rouillard)
- add 'q' as alias for quit in roundup-admin interactive mode. (John
  Rouillard)
- add readline command to roundup-admin to list history, control input
  mode etc. Also support bang (!) commands to rerun commands in history
  or put them in the input buffer for editing. (John Rouillard)
- add format to logging section in config.ini. Used to set default
  logging format. (John Rouillard)
- the default logging format template includes an identifier unique
  for a request. This identifier (trace_id) can be use to identify
<<<<<<< HEAD
  logs for a specific transaction. Logging also supports a
  trace_reason log token with the url for a web request. The logging
  format can be changed in config.ini. (John Rouillard)
- issue2551152 - added basic PGP setup/use info to admin_guide. (John
  Rouillard)
=======
  logs for a specific transaction. Will use nanoid if installed, uses
  uuid.uuid4 otherwise. Logging also supports a trace_reason log token
  with the url for a web request. The logging format can be changed in
  config.ini. (John Rouillard)
>>>>>>> 49137882

2025-07-13 2.5.0

Fixed:

- XSS issue in devel and responsive templates. Reported by 4bug of
  ChaMd5 Security Team H1 Group. (John Rouillard).
- issue2551343 - Remove support for PySQLite. It is unmaintained
  and sqlite3 is used which is the default for a Python
  distribution.  (John Rouillard)
- replace use of os.listdir with os.scandir. Performance
  improvement.  Using with Python 2 requires 'pip install
  scandir'. (John Rouillard)
- issue2551131 - Return accept-patch if patch body not accepted
  (415 code). Accept-Patch returned with acceptable values. (John
  Rouillard)
- issue2551074 - In "responsive" template: click on hide comment leads
  to a red error msg. (Report by Ludwig Reiter; fix John Rouillard)
- issue2550698 - added documentation on filtering using RPN property
  expressions. (John Rouillard)
- issue2551372 - Better document necessary headers for REST and fix
  logging to log missing Origin header (Ralf Schlatterbeck with
  suggestions on documentation by John Rouillard)
- issue2551289 - Invalid REST Accept header with post/put performs
  change before returning 406. Error before making any changes to the
  db if we can't respond with requested format. (John Rouillard)
- issue2551356 - Add etag header when If-Modified-Since GET request
  returns not-modified (304). Breaking change to function signature
  for client.py-Client::_serve_file(). (John Rouillard)
- issue2551381 - roundup-server parses URI's with multiple '?"
  incorrectly. (John Rouillard)
- issue2551382 - invalid @verbose, @page_* values in rest uri's
  generate 409 not 400 error. (John Rouillard)
- fix issues with rest doc and use of PUT on a property item. Response
  is similar to use of PUT on the item, not a GET on the
  item. Discovered while fuzz testing. (John Rouillard)
- issue2551383 - Setting same address via REST PUT command results in
  an error. Now the userauditor does not trigger an error if a user
  sets the primary address to the existing value. (John Rouillard)
- issue2551253 - Modify password PBKDF2 method to use SHA512. The
  default password hashing algorithm has been upgraded to
  PBKDF2-SHA512 from PBKDF2-SHA1. The default pbkdf2 rounds in the
  config file has been changed to 250000. The admin should change it
  manually if it is at 2 million. PBKDF2-SHA512 (PBKDF2S5) has been
  available since release 2.3, but it required a manual step to make
  it the default. (John Rouillard)
- fixed a crash with roundup-admin perftest password when rounds not set
  on command line. (John Rouillard)
- issue2551374 - Add error handling for filter expressions. Filter
  expression errors are now reported. (John Rouillard)
- issue2551384: Modify flow in client.py's REST handler to verify
  authorization earlier. The validation order for REST requests
  has been changed. Checking user authorization to use the REST
  interface is done before validating the Origin header. As a
  result, incorrectly formatted CORS preflight requests
  (e.g. missing Origin header) can now return HTTP status 403 as
  well as status 400. (John Rouillard)
- issue2551387 - TypeError: not indexable. Fix crash due to
  uninitialized list element on a (Mini)FieldStorage when unexpected
  input is posted via wsgi. (Reported and debugged by Christof
  Meerwald; fix John Rouillard)
- close http socket and send a 408 status when a timeout exception
  is handed in roundup-server. This prevents another exception
  caused by using a timed out socket. (John Rouillard)
- issue2551391, partial fix for issue1513369. input fields were
  not getting id's assigned. Fixed automatic id assignment to
  input fields. Thinko in the code. (John Rouillard)
- issue1895197 - translated help texts in admin.py not displayed
  correctly. (Initial patch tobias-herp, John Rouillard)
- issue2551238 - roundup-server should exit with error if -d
  <pidfile> is used without -l <logfile>. Added code to report
  the issue. Added issue with relative paths for log file whn
  using -L and -d with roundup-server. (John Rouillard)
- Allow the specification of a "form" parameter for Date fields to make
  the popup calendar work when the enclosing form has a name different
  from "itemSynopsis". (Ralf Schlatterbeck)
- issue2551376: Fix tracebacks in item templates (Ralf Schlatterbeck)
- issue2551396: Use of os.path.stat.ST_MTIME in python 3.13 crashes
  roundup on windows. Replaced with equivalent stat.ST_MTIME. (Randy
  on IRC, fix: John Rouillard and R. David Murray (bitdancer))
- issue2551323: remove functions used for XHTML template
  support. XHTML was deprecated in Roundup 2.3.0 and an invalid value
  in 2.4.0. (John Rouillard)
- issue2551406: 'Templating Error: too many values to unpack' crash
  fixed. (reported by and patch Christof Meerwald, commit/test John
  Rouillard)
- fix potential HTTP Response Splitting issue in
  roundup-server. Discovered by CodeQL in CI. (John Rouillard)

Features:

- issue2551287 - Enhance roundup_gettext.py to extract strings from
  detectors/extensions. If the polib module is available,
  roundup-gettext will extract translatable strings from the tracker's
  Python code. If polib is missing, it will print a warning. (Patch
  Marcus Priesch, cleanup to remove python 2 issues, John Rouillard.)
- issue2551315 - Document use of
  RestfulInstance.max_response_row_size to limit data returned
  from rest request. (John Rouillard)
- issue2551330 - Add an optional 'filter' function to the Permission
  objects and the addPermission method. This is used to optimize search
  performance by not checking items returned from a database query
  one-by-one (using the check function) but instead offload the
  permission checks to the database. For SQL backends this performs the
  filtering in the database.  (Ralf Schlatterbeck)
- issue2551370 - mark roundup session cookie with __Secure-
  prefix. (John Rouillard)
- add -P flag to roundup-server to log client address from
  X-Forwarded-For reverse proxy header rather than connecting
  address. This logs the actual client address when
  roundup-server is run behind a reverse proxy. It also appends a
  + sign to the logged address/name. (John Rouillard)
- issue2551068 - Provide way to retrieve file/msg data via rest
  endpoint. Raw file/msg data can be retrieved using the
  /binary_content attribute and an Accept header to select the mime
  type for the data (e.g. image/png for a png file). The existing html
  interface method still works and is supported, but is legacy. (John
  Rouillard) 
- added fuzz testing for some code. Found issue2551382 and
  others. (John Rouillard)
- issue2551116 - Replace xmlrpclib (xmlrpc.client) with defusedxml.
  Added support for defusedxml to better secure the xmlrpc
  endpoint. (John Rouillard)
- Added new instance.registerUtilMethod() method to make using complex
  templating easier as it provides a default Client instance to the
  templating method. (John Rouillard)
- Added new templating utils.set_http_response(integer) method to
  allow reporting an error to the user from a template. (John
  Rouillard)
- issue2551390 - Replace text input/calendar popup with native
  date input. Also add double-click and exit keyboard handlers to
  allow copy/paste/editing the text version of the date. Configurable
  via the use_browser_date_input setting in the [web] section of
  config.ini. By default browser native dates are turned off.
  (John Rouillard, Ralf Schlatterbeck)
- Use native number type input for Number() and Integer()
  properties. Integer() uses step=1 as well. Configurable via the
  use_browser_number_input setting in the [web] section of config.ini.
  Set off by default. See
  https://issues.roundup-tracker.org/issue2551398 for discussion of
  issues with native number inputs.  (John Rouillard, Ralf
  Schlatterbeck)
- issue2551231 - template.py-HTMLClass::classhelp doesn't merge
  user defined classes. It now merges them in. (John Rouillard)
- re-enable support for GPG/PGP encrypted emails using new python gpg
  package on the test pypi instance. (Paul Schwabauer)

2024-07-13 2.4.0

Fixed:

- CVE-2024-39124 - The classhelpers (_generic.help.html) are
  vulnerable to an XSS attack. A specially crafted URL that used
  that endpoint would result in running a script embedded in the
  URL. (Found/reported by Alec Romano (4rdr), fix/tests John
  Rouillard)
- CVE-2024-39125 - If the Referer header is set to a script tag,
  it will be executed when the error in the Referer header is
  reported. (Found/reported by Alec Romano (4rdr), fix/tests John
  Rouillard)
- CVE-2024-39126 - PDF, XML and SVG files attached to an issue can contain
  embedded JavaScript. This JavaScript was executed when the file was
  accessed. PDF files are now downloaded and not displayed in the
  browser. A content security policy is added for all download files
  which prevents code execution in SVG files.  (Found/reported by Alec
  Romano (4rdr), fix/tests John Rouillard)
- issue2551282 - MySQL utf8mb4 issues and
  issue2551115 - Use utf8mb4 as a default for MySQL instead of utf8
  The default database type and collations have been set to:
  utf8mb4, utf8mb4_unicode_ci and utf8mb4_0900_bin. They are (sadly)
  configurable from config.ini. Require directions on upgrading the
  MySQL db have been documented in upgrading.txt.
- issue2551063 - Rest/Xmlrpc interfaces needs failed login protection.
  Failed API login rate limiting with expiring lockout added. (John
  Rouillard)
- issue2551184 - improve i18n handling. Patch to test to make sure it
  uses the test tracker's locale files and not other locale
  files. (Marcus Priesch)
- issue2551283 - fail if version 2.4.9 of markdown2 is used, it broke
  [issue1](issue1) style links. Support markdown2 2.4.8 and earlier
  and 2.4.10 with its new schema filtering method. (John Rouillard)
- multiple flake8 fixes (John Rouillard)
- rename loop variable in 'for sendto in sendto:' (John Rouillard)
- issue2551193 - Fix roundup for removal of cgi and cgitb standard
  python modules (and FieldStorage/MiniFieldStorage). Replaced imports
  from cgi to use roundup.anypy.cgi_ which will load the system cgi
  unless it is missing. Then it will load roundup.anypy.vendored.cgi
  and make *FieldStorage symbols available. Roundup uses its own
  cgitb.py and not the system cgitb.py. It looks like it's the
  precursor to the system cgitb.py. (John Rouillard)
- issue2551278 - datetime.datetime.utcnow deprecation. Replace
  calls with equivalent that produces timezone aware dates rather than
  naive dates. (John Rouillard)
- when using "roundup-admin display" indent the listing only if
  headers or protected fields are requested. This makes the output
  look like it did previously to 2.3.0 if the new features aren't
  used.  Roundup-admin output was never meant to be machine parsed, but
  don't break it unless required. (John Rouillard)
- issue2551290 - pip install roundup Hangs on Windows 10
  The install under windows goes into an infinite loop using pip or
  source install. (John Rouillard)
- Document use of pyreadline3 to allow roundup-admin to have CLI editing
  on windows. (John Rouillard)
- issue2551293 - remove schema_hook from Tracker instance. Looks like
  it was an obsolete hook used for testing. Never documented and not
  accessible from schema.py.
- Fix roundup-admin security command. Lowercase its optional
  argument. Roles are indexed by lower case role name. So 'security
  User' and 'security user' should generate the same output. (John
  Rouillard from issue on mailing list by Chuck Cunningham)
- make roundup-server exit more quickly on ^C. This seems to be
  limited to windows. (John Rouillard)
- Fix error handling so failure during import of a non-user item
  doesn't cause a second traceback. (Found by Norbert Schlemmer, fix
  John Rouillard)
- Handle out of memory error when importing large trackers in
  PostgreSQL. (Found by Norbert Schlemmer, extensive testing by
  Norbert, fix John Rouillard)
- use unittest.mock rather than mock for
  test/test_hyperdbvals.py. (found by Ralf Schlatterbeck. Fix John
  Rouillard)
- disable proxy with wget in roundup_healthcheck. (Norbert SCHLEMMER
  Noschvie on github.com)
- support dicttoxml2.py for Roundup running on 3.7 and
  newer. dicttoxml uses a type alias: collection.Iterator that is
  dropped in Python 3.10. (found by Norbert Schlemmer, fix John
  Rouillard)
- fix duplicate html id 'password' in user.item.html in all templates except
  jinja2. (John Rouillard)
- fix unclosed file when saving index in indexer_dbm.py. (John Rouillard)
- fix task index in devel tracker so it doesn't cause a crash if all
  fields are selected. (John Rouillard)
- fix windows install. When using pip share directory is installed in
  a directory tree under the lib directory. Fix it so that Lib/share
  is used to install the share tree. The lets Roundup find tracker
  templates and translation files. (Found by Simon Eigeldinger, fix
  John Rouillard)
- fix roundup-demo, interactive mode would nuke an existing tracker.
  (Found Tonu Mikk, fix John Rouillard)
- fix detection/reporting when using a SQLite3 library without FTS5
  support. Install docs updated to state that FTS5 support is required
  when using SQLite for back end. (Found Tonu Mikk, fix John
  Rouillard)
- issue2551320: user.help-search.html doesn't respect
  properties. Setting url parameter properties when using the
  classhelp for users now shows the requested properties. (Found by
  Patel Malav and Nikunj Thakkar of the UMass-Boston CS682 Spring
  2024 class; fix John Rouillard)
- use ast.eval_literal() rather than eval() to turn CSV exported
  string values into Python object/values.
- use template's guess at Content-Type in headers only if Content-Type
  is not already set. This allows a template to set its own content
  type. For example: _generic.translate can set content type (via
  request.client.additional_headers) to application/json and return
  json from the template. This json could access the 1i18n functions
  for a javascript helper. (John Rouillard)
- when template processing raises an exception the line number is
  sometimes missing. This causes cgitb to raise a second exception
  which clobbers the info about the template issue. As a stop-gap set
  the line number to -1 so the original traceback can be seen. This
  could be a bug in ZopeTAL. (John Rouillard)
- issue2551328 - REST results show next link if number of results is a
  multiple of page size. There should be no next link. (Found by Patel
  Malav and Bharath Kanama of the UMass-Boston CS682 Spring 2024
  class; fix John Rouillard)
- issue2551264 - REST X-Total-Count header and @total_size count
  incorrect when paginated - correct values are now returned.
  (John Rouillard)
- issue2551331 - Fix repeat first/last methods. (John Rouillard)
- Fix import/export on windows. Use unix line terminating characters.
  (John Rouillard)
- Fix anydbm session/otks clear() method on windows when backed by
  dumbdbm. Also make anydbm detect the initialized database when
  using dumbdbm. (John Rouillard)
- Use of '-' directory in static_files config option under windows
  Python fixed. (John Rouillard)
- issue2551334 - number of test bugs that prevented test suite from
  running under Windows Python are fixed. WIP. (John Rouillard)
- issue2551302 - Remove support for sqlite version 1 from
  back_sqlite.py. We have been using sqlite3 for over a decade. (John
  Rouillard)
- issue2551285 - Remove StructuredText support. reStructuredText is
  still supported. (John Rouillard)
- Use roundup-demo -p option to set listening port. Was ignored
  before. (John Rouillard)
- issue2551346 - Classic tracker's statusauditor raises error if
  detectors/config.ini missing
  STATUSAUDITOR_CHATTING_REQUIRES_TWO_USERS.  The statusauditor.py for
  jinja2 and classic templates has been changed to assume that this
  option is off when the setting is missing from
  detectors/config.ini. Other templates do not implement this option.
  (John Rouillard)
- issue2551350 - Python changes for 3.12 with roundup 2.3.0. Fixes for
  cgitb.py crash due to pydoc.html.header() signature change. (Patch
  by Andrew (kragacles), applied John Rouillard)
- issue2551350 - Python changes for 3.12 with roundup 2.3.0. Fixes for
  mailer.py crash due to change in starttls signature change. (Patch
  by Andrew (kragacles), modified and applied John Rouillard)
- make classhelper link open in a new window by setting
  target="_blank". This prevents overwriting of current page with the
  classhelper if javascript is disabled. (John Rouillard)
- issue2551341 - if @columns missing from an index url, the
  group headers colspan property = 0. Add "or 100" in
  stanza's so headers span all rows (up to 100).
- fix roundup-server response requiring a 301 redirect. Did
  not set content length leading to hang/error. (John
  Rouillard)
- report basename of filename when template file is invalid
  rather than reporting a TypeError. (John Rouillard)
- Make Last-Modified header use GMT not -0000 timezone. Fix error
  reported by redbot testing. (John Rouillard)
- Send Vary: Accept-Encoding on any file that could be compressed
  even if the file is not encoded/compressed. Found by Redbot
  testing. (John Rouillard)
- make If-None-Match work for static file (@@file) case. Found by
  Redbot testing (John Rouillard)
- Send vary: accept-encoding for if-modified-since conditional
  requests where the file is not modified. (John Rouillard)
- Update JWT example in rest.py to use replacement for
  datetime.datetime.utcnow(). (John Rouillard)
- issue2551219 - document requirements of PEM file when using
  roundup-server in SSL/TLS mode. Report better error messages
  when PEM file is missing certificate or private key. (John
  Rouillard)
- Cleanup tracker index generation by roundup-server. Send
  correct Content-Length headers so HTTP/1.1 connections don't
  hang. (John Rouillard)
- Fix delay when using csv export actions. The CSV file is written
  incrementally, so we can't determine the Content-Length. When using
  HTTP/1.1, this causes a delay while the browser waits for a timeout.
  Forcing the connection to close after the CSV file is written
  removes the delay. (John Rouillard)

Features:

- issue2551323 - Remove XHTML support. Disabled option to set
  html_version to xhtml. Running roundup commands with html_version
  set to xhtml will result in an "Invalid value for HTML_VERSION:
  'xhtml'" error. (John Rouillard)
- issue2551103 - add pragma 'display_protected' to roundup-admin. If
  true, print protected attributes like id, activity, actor...
  when using display or specification subcommands. (John Rouillard)
- add -P pragma=value command line option to roundup-admin. Allows
  setting pragmas when using non-interactive mode. (John Rouillard)
- issue685275 - add pragma show_retired to control display of retired
  items when using list/table. Add pragma display_header to print
  headers for display command. Header displays designator and
  retired/active status. (John Rouillard)
- issue2551299 - support config.ini rdbms option 'service'. Allow use
  of a PostgreSQL connection service file (pg_service.conf) for
  configuring database on a per-tracker basis. Also replaces use of
  PGSERVICE env variable for single instance trackers. (From ML
  question by ivanov. John Rouillard)
- issue2550852 - support for specifying a PostgreSQL schema to use for
  the Roundup database. (Patch by Stuart McGraw; slight modifications,
  tests, docs: John Rouillard).
- issue2551274: add configurable logging for REST API when something
  fails, we now log status code and error message.
  (Ralf Schlatterbeck)
- issue2551317 - add some Jinja2 examples to customizing.txt
  document. (John Rouillard)
- multiple scripts/... updates - Python3, linting, enhancements:
  weekly-report,schema-dump.py, roundup-reminder, copy-user.py,
  dump_dbm_sessions_db.py, contributors.py (John Rouillard)
- roundup/msgfile.py can now be called as 'python msgfmt.py de.po de.mo'
  or 'python msgfmt.py -o de.mo de.po' to compile a translation file if
  GNU msgfmt is missing. (John Rouillard)
- save roundup-admin history between sessions. Load
  ~/.roundup_admin_rlrc file to set history-size persistently. Add
  pragma history_length to override for a session. (John Rouillard)
- the roundup-admin history command now dumps the journal entries
  in a more human readable format. Use the raw option to get the older
  machine parsible output. (John Rouillard)
- Multiple JWT secrets are supported to allow key rotation. See
  an updated config.ini for details. (John Rouillard)
- issue2551212 - wsgi performance improvement feature added in 2.2.0
  is active by default. Can be turned off if needed. See upgrading.txt
  for info. (John Rouillard)
- issue2551270 - Better templating support for JavaScript. Add
  utils.readfile(file, optional=False) and utils.expandfile(file,
  token_dict=None, optional=False). Allows reading an external file
  (e.g. JavaScript) and inserting it using tal:contents or equivalent
  jinja function. expandfile allows setting a dictionary and tokens in
  the file of the form "%(token_name)s" will be replaced in the file
  with the values from the dict. (John Rouillard)
- add @group to rest interface collection queries. Useful when using
  optgroup in select elements. (John Rouillard)
- roundup-demo can set the hostname in the URL using the -H
  parameter. So you can start a demo tracker that is available from
  your network using 'roundup-demo ... -B hostname -H hostname'. (John
  Rouillard)
- issue2551347 - make _generic.help.html work without property
  settings. This applies to classic or minimal trackers. It allows use
  of classhelp without the property seting for informtion only
  (e.g. description of what a priority or status means) without being
  able to select the property in the classhelper.  Good for adding help
  for Link properties. (John Rouilllard)
- issue1525113 - notation to filter by logged-in user. Use
  @current_user with properties that are a Link to the 'user' class to
  match the currently logged in user. Allows sharing of queries like
  "Issues I created" or "Issues I am assigned to" by removing the
  hard coded user id number and replacing it with the current user's
  id. Tracker templates updated to use it. (John Rouillard from a
  patch by Jon C. Thomason)
- Add a /rest/data/user/roles REST endpoint. (John Rouillard)
- issue2551353 - Add roundup-classhelper for 2.4.0
  release. Integrate new classhelper web component to wrap
  existing classhelper link. This fixes a number of
  outstanding bugs against the current classhelper using
  current web features. (Patel Malav, Nikunj Thakkar,
  Bharath Kanama with integration by John Rouillard)
- disable spellcheck on all password fields to try to prevent
  browser from exposing passwords to external servers. (John
  Rouillard)

2023-07-13 2.3.0

Fixed:

- Updated directions for verifying Roundup distribution using pgp.
- Dockerfile healthcheck fixed so it works when trackers are
  specified on command line. Also cleanup of unneeded
  packages. (John Rouillard)
- issue2551224 - Replace dbm db for sessions and otks when using
  sqlite. New databases are created for session data (db-session)
  and one time key data (db-otk). The data is ephemeral so no
  need to migrate. (John Rouillard)
- issue2551223 - Timestamps are truncated in mysql and postgresql
  for session and otk database tables. Modify db schema to use a
  numeric type that preserves more significant figures. See
  upgrading.txt for required steps. (John Rouillard)
- added more testing of BasicDatabase to support use of SQLite
  for that purpose. Had to fix memory, rdbms and dbm edge cases
  due to new tests. (John Rouillard)
- issue2551138 - roundup-server with ssl under python2 throws
  traceback on socket close. Not sure how this got fixed,
  but after fixing issue2551137 it was not an issue anymore.
- issue2551137 - roundup-server won't run with ssl under python3
  Fixed by using SocketIO and manually adding buffering io and
  catching SSL.ZeroReturnError indicating SSL has been shut down.
- add caching header for text/javascript in addition to depricated
  application/javascript. (John Rouillard)
- Enable postgres-fts: fix indexer-common::get_indexer so it returns a
  postgresql-fts Test code paths in get_indexer. (John Rouillard)
- Fix Postgres native-fts, implement a two phase initialization of the
  indexer. The native-fts one gets assigned after the database
  connection is open. (John Rouillard)
- fix crash if postgresql native-fts backend is asked to index content
  with null bytes. (John Rouillard)
- issue2551232 - modify in-reply-to threading when multiple matches
  Change how in-reply-to threading works in the mailgw. If there is
  more than one issue with a matching parent message, fall back to
  subject matching. See upgrading.txt for details. (John Rouillard)
- issue2551195 - port scripts from optparse to argparse (Ralf Schlatterbeck)
- issue2551246 - mitigation, document how -u doesn't work for
  roundup-admin. (John Rouillard)
- Document better that files in the template or static_files
  directories accessed via @@file are available to any user with the
  url. (John Rouillard)
- Fix final exception handler in roundup-server to send proper
  Content-Length header to the client. (John Rouillard)
- Fix traceback if Origin header is missing. (John Rouillard)
- issue2551250: Fix sorting of detectors even if there are two with the
  same name and priority (can happen if they are created in two
  different files).  (Ralf Schlatterbeck)
- Fix Traceback when a numeric order attribute is empty (Ralf
  Schlatterbeck)
- Update some template schema files to assign Register permissions for the
  Anonymous user. Replaces the old Create permission. (John Rouillard)
- Allow '*' and explicit origins in allowed_api_origins. Only return 
  'Access-Control-Allow-Credentials' when not matching '*'. Fixes
  security issue with rest when using '*'.  (John Rouillard)
- issue2551263: In REST response expose rate limiting, sunset, allow
  HTTP headers to calling JavaScript.  (John Rouillard)
- issue2551257: When downloading an attached (user supplied file),
  make sure that an 'X-Content-Type-Options: nosniff' header is sent.
  (John Rouillard)
- issue2551252 - default number of rounds for PKDF2 password increased
  to 2,000,000.  (John Rouillard)
- issue2551251 - migrate/re-encrypt PBKDF2 password if stored
  password used a smaller number of rounds than set in
  password_pbkdf2_default_rounds.  (John Rouillard)
- upgrade from jquery-3.5.1 to jquery-3.6.3. Update user.help.html
  to new version.  (John Rouillard)
- Dockerfile scanned with hadolint. Fixed multiple issues. (John Rouillard)
- fix crash due to invalid initialization/reset of configuration.py
  option_validators. Crashed roundup-admin on second command if an
  option_validator was added by a detector or extension. (John Rouillard)
- Dockerfile uses dumb-init to properly wait for child/zombie
  processes. Defense against child process starting from detector
  and becoming a zombie when its roundup-server instance exits.
  (John Rouillard)
- Move installed frontend/Zope back to frontend/ZRoundup
  directory. This better identifies the directory when copied into
  the Zope framework. It also matches existing
  documentation. (John Rouilard)
- Multiple fixes/updates for installation documentation.
  Including docker shell/admin/demo mdoes. (John Rouillard)
- Invalid item identifiers passed to REST endpoint return a 404
  rather than a 400 error. E.G. /rest/data/issue/issue4 (rather
  than .../issue/4). (John Rouillard)
- issue2551280 - sorted() method of MultilinkHTMLProperty is broken?
  (Gabor Nagy report and fix; commit John Rouillard)
- issue2551352 - classic classhelper overwrites current
  window if javascript is disabled. It now opens in a new
  window (target=_blank). Without javascript it is in read
  only mode but... (John Rouillard)

Features:

- Add warning about limited Python 2 support lifetime to install and
  upgrading docs. (John Rouillard)
- Dockerfile supports demo mode for instant gratification
  8-). Also supports shell and admin mode (John Rouillard)
- Dockerfile build allows adding additional python packages via
  pip, setting UID tracker is run under. (John Rouillard)
- issue2551140 - Added redis as a session and otk database for use
  with anydbm and sqlite primary databases. (John Rouillard)
- issue2550559 - Pretty printing / formatting for Number types.
  Added pretty(format='%0.3f') method to NumberHTMLProperty to
  print numeric values. If value is None, return empty string
  otherwise str() of value. (John Rouillard)
- sqlite native-fts backend now uses the stopwords list in config.ini
  to filter words from queries. (Stopwords are still indexed so that
  phrase/proximity searches still work.) (John Rouillard)
- sqlite databases use WAL mode when *created* to improve read
  concurrency. Existing sqlite database still use rollback journal
  mode. See upgrading.txt for details. (John Rouillard)
- issue2551233 - create new roundup-admin command "templates" list all
  template names, location and descriptions. Should help find where
  /usr/share/roundup/templates is buried during some install
  mechanisms. Does not need a tracker home to run. (John Rouillard)
- Add OAuth authentication to the mailgw script. Now IMAPS can be used
  with OAuth as required by several large cloud providers. Move command
  line processing of the mailgw script to ``argparse``. Note that the
  command line options of the mailgw have changed, see upgrading.txt for
  details. (Ralf Schlatterbeck)
- issue2551243: schema-dump.py enhanced with anti-CSRF headers. Flake8
  cleanup and python2 support. (John Rouillard)
- issue2551253 - new password hash PBDKF2-SHA512 added. Not
  available by default. Follow directions in upgrading document
  to use.  (John Rouillard)
- roundup-admin migrate command reports the schema version.
- issue2551262 - the mail gateway subject prefix now allows spaces
  before/after prefix. Also allow spaces between classname and id
  number in prefix designator. So "[ issue 23   ] subject" is parsed
  like "[issue23] subject". (John Rouillard)
- [doc]: add section on implementing CSP for Roundup to admin
  doc. (John Rouillard)
- issue2551265 - deprecate SSHA password hash method. Users using SSHA
  passwords will have their passwords transprently upgraded to PBKDF2
  derived hash on next login. (John Rouillard)
- issue2551253 - Modify password PBKDF2 method to use SHA512. New
  hash function using PBKDF2-SHA512 available. Will be default in
  future. Directions for upgrading security by using it now is
  included in upgrading.txt. (John Rouillard)
- issue2551275 - Allow configuring max_children in roundup-server.
  When using roundup-server in fork mode, allow raising number of
  forked children above the default of 40. (Original patch by Joseph
  Myers, config settings and docs by John Rouillard.)
- roundup-admin genconfig does not need a tracker home to run. (John
  Rouillard)
- issue2551190 - Allow roundup-admin reindex to work in
  batches. Running roundup-admin -i ... reindex issue:1-1000 will
  reindex the first 1000 issues while reporting any missing issues
  in the range. Also completion progress is reported when indexing a
  specific class.
- doc updates: add explanation for SQL code in 1.3.3->1.4.0 upgrade.
  document schema table in rdbms backends and how to dump/extract
  version from them. (John Rouillard)

2022-07-13 2.2.0

Fixed:

- issue2551161 - Fix ResourceWarnings when running with -W default.
  Cleaned up leaking file descriptors from zopetal pre-compile, python
  module compile and loading localization file. (John Rouillard) 
- When using roundup-server with native SSL, only accept TLS v1.2.
  Previously it used to accept only TLS v1.1. 1.1 is deprecated by
  chrome. I don't expect this to be a major problem since a front
  end server (apache, Nginx...) is usually customer facing and
  terminates SSL.  (John Rouillard)
- Fix hang when valid user without authorization for REST tries to use
  the rest interface.  (John Rouillard)
- Remove Content-Type and make sure no content is returned by OPTIONS
  request in REST interface. (John Rouillard)
- In write_html set the Content-Length when response is not
  encoded/compressed. (John Rouillard)
- In REST interface do not raise UsageError for invalid api version.
  Return json error with proper message. Fixes crash. (John Rouillard)
- In REST interface, allow extensions on URI less than 6 characters in
  length. All other paths with a . in then will be passed through
  without change. This allows items like a JWT to be passed as a path
  element. (John Rouillard)
- issue2550995 - KeyError classic during roundup-admin install. Add
  paths to search for locale and template files.
- issue2551167 - pip install in containerized environments puts
  template and locale files under site-packages where roundup can't find
  them. Change code to find them under site-packages.
- REST replace hard coded list of child endpoints for /rest/ with list
  pulled from registered endpoints. So newly added endpoints are
  shown. (John Rouillard)
- issue2551107 - Handle representation of long int in history params
  for python3. Causes SyntaxError crash when showing history due to
  long int e.g. 2345L. This is not a problem for roundup trackers
  created using 1.2.0 or newer. The fix may have predated the 1.2.0
  release but where the fix actually landed (representing id as a
  string and not as an int) is unknown.
- issue2551175 - Make ETag content-encoding aware. HTTP ETag headers
  now include a suffix indicating the content-encoding used to send
  the data per rfc7232. Properly validate any form of ETag suffixed or
  non-suffixed for If-Match.
- issue2551178 - fix Traceback in Apache WSGI - during file upload
- issue2551179 - make roundup-demo initialize templates using
  config_ini.ini overrides. Needed for jinja to set template lang etc.
  Recognize minimal template when presented with a full
  path. (John Kristensen (jerrykan) and John Rouillard)
- handle configparser.InterpolationSyntaxError raised if value
  has a single %. Seems to afect python 3 only. Reported by
  nomicon on IRC. (John Rouillard)
- add random delay to session database retry code between 0 and .125
  seconds. This seems to help reduce stalled connections when a
  number of connections are made at the same time. Log remaining
  retries once 5 of them have been used. (John Rouillard)
- issue2551169 - setup.py enters endless loop on gentoo linux python2
  installation. Fixed.
- issue2551185 - must set PYTHONPATH=... python2 setup.py install
  --prefix=/tmp/r2. Force insert --old-and-unmangable to get it
  to use a classic installer and not an easy install. This only
  affects python2.
- issue2551186 - Python versions >= 3.3 no longer use socket.sslerror.
  Andrew (kragacles) patched uses of socket.sslerror in mailgy.py.
  Patch adapted to allow trapping sslerror under both python2 and 3.
  (John Rouillard)
- issue2551142 - postgresql reworked to use savepoint/"rollback to"
  rather than commit()/rollback(). Using savepoint should be faster.
- issue2551196 - Unset labelprop of a Multilink can lead to Python
  error when using context/history. (reported and initial patch: Nagy
  Gabor, John Rouillard)
- Fix roundup-server to pass If-Range http header so Ranges work
  better. (John Rouillard)
- issue2551183 - Replace references to distutils in
  roundup/dist/command (John Rouillard)
- Fix hang if Range request was not able to be satified or a HEAD
  request was done.
- Mark strings involved with password reset and registration for
  translation. (reported: Thomas Arendsen Hein, John Rouillard)
- issue2551159 - cl.filter fails if filterspec is None (also
  group and sort). Passing a sort, group or filterprop param
  set to None to any filter() call should not cause a
  traceback. It will pretend as though no filter, sort or
  group was specified. (John Rouillard)
- issue2551205 - Add support for specifying valid origins
  for api: xmlrpc/rest. Allows CORS to work with roundup
  backend. (John Rouillard)
- new option added to config.ini: login_empty_passwords set to
  no by default. Setting this to yes allows a user with an
  empty password to login.
- issue2551207 - Fix sorting by order attribute if order attributes can
  be None. Add a test.
- issue2551203 fix CORS requests by providing proper headers and allowing
  unauthenticted CORS preflight requests. (Marcus Priesch and John
  Rouillard)
- issue2551206 - removed some windows installer references that were missed.
- document use of jinja2 templating as optional in config.ini
  file. Report if available or not. (John Rouillard)
- make setup.py install the Zope and wsgi.py frontends under
  share/frontends. This matches the install of the cgi-bin/roundup.cgi
  frontend. (John Rouillard)
- prevent submit button from showing up when using _generic.item.html
  if the user doesn't have edit permissions. (John Rouillard)
- issue2551216 - create new mysql databases using COLLATE
  utf8_general_ci to prevent crashes in test suite. (John Rouillard)
- issue2551146 - fix issues with strings that have multiple %s
  substutions that were not labeled making i18n difficult/impossible.
  (John Rouillard)

Features:

- issue2551147 - Enable compression of http responses in roundup.
  Allow roundup to return gzip, (br or zstd with added modules)
  Content-Encoded replies. Compression could be done in upstream
  proxies/wsgi server but this allows it to occur natively. (John
  Rouillard)
- Change tracker templates adding required to login forms. Invokes
  browser error reporting if user forgets to fill in a field.
  (John Rouillard)
- issue1596345 - filtering user list (need
  user.search.hml). Incorporate user search features from
  issues.roundup-tracker.org into classic template. Devel and
  responsive templates already have this feature.
- issue2550917 - Add a: "Welcome user, you have logged in" ok_message
  on login. (Ashley Burke)
- enable HTTP/1.1 for roundup-server. This enables keep-alive for
  faster response/loading. Also eliminates stalls when the front end web
  server uses http 1.1 but the roundup-server uses 1.0. New option
  "-V HTTP/1.0" can turn it off. (John Rouillard)
- issue2551163 - add scripts/Docker/Dockerfile to provide basic support for
  containerization. See installation.txt for details. (John Rouillard)
- issue2551163 - add scripts/Docker/docker-compose.yml to get a
  mysql/roundup deployment. (Norbert Schlemmer, modified by John
  Rouilard)
- REST add openapi_doc decorator to add openapi_doc to
  endpoints. Decorate a couple of examples. (John Rouillard)
- REST when incorrect method is used, report allowed methods in error
  message as well as in an Allow header. (John Rouillard)
- REST change response to invalid attribute specified in path.  Return
  400 code not 405 code for this case and improve error. (John
  Rouillard)
- REST correct values for some Access-Control-Allow-Methods and
  Access-Control-Allow-Headers headers. (John Rouillard)
- issue2550991 - define default cache control settings for javascript
  and css assets. (John Rouillard)
- issue2551181 - fragments can be appended to designators. So
  issue23#msg24 could jump to the element with id msg24 in issue 23.
  Before this patch you would have two links issue23 and msg24
  separated by # (John Rouillard).
- added small utility script to dump dbm based tracker databases
  (e.g. db/sessions). (John Rouillard)
- issue2551182 - Enhance configuration module to allow loading values
  from an external file. Secrets (passwords, secrets) can specify
  file using file:// or file:///. The first line of the file is used
  as the secret. This allows committing config.ini to a VCS. (John
  Rouillard)
- Added xapian indexer to Docker container. (John Rouillard)
- Add support for indexer type native-fts to use FTS5 for sqlite
  databases. (John Rouillard)
- Add support for indexer type native-fts to use PostreSQL's full text
  search. (John Rouillard)
- Add better error display to the user. Needed to expose errors in fts5
  search syntax to the user while also displaying the template page
  structure. (John Rouillard)
- issue2551189 - increase size of words in full text index.
  Many terms (like exception names or symbolic constants) are larger
  than 25. Also German words are long. Since there is little chance of
  fixing German to shorten their words, change indexer maxlength to 50.
  (Thomas Arendsen Hein provided patch; patch reworked John Rouillard)
- issue2551184 - add an i18n object to the roundupdb. This makes it
  possible to translate error messages in detectors (or actions). The
  i18n object is now also correctly set for the mail interface:
  previously the 'language' setting in the [mailgw] section seems to
  have been ignored. Thanks to Marcus Priesch for the patch.
- issue2551212 - speed up wsgi interface by caching the tracker
  instance. Hidden behind a feature flag. See upgrading.txt for
  details. (Marcus Priesch with feature flag by John Rouillard)

2021-07-13 2.1.0

Fixed:

- issue2551122 - fixing order by a link/multilink broke other props
  should be final change for that ticket. (John Rouillard)
- when isset() is used in templates on a StringHTMLProperty, it
  returns True. 2.1.0 made default_value work properly. Hyperdb's
  String(_Type) class sets the default value to the empty string and
  not None. Change __init__ so default_value is None and not "".
  roundup-user mailing list thread:
  https://sourceforge.net/p/roundup/mailman/roundup-users/thread/20210801020640.73ac1729%40Dell/#msg37328813
  (reported by Nagy Gabor. fix: John Rouillard)

Features:

- add image/svg-xml as valid mime type to serve. Was being served as
  octet-stream. (John Rouillard)
- improve customizing.txt documentation on use of Special Form
  Variables. Added example html inputs to illustrate the doc.
  Fix position of designator in doc example. It occurs before
  @link@ or other edit command. (John Rouillard)

2021-06-19 2.1.0b1

Fixed:

- Reverse multilink to *the same class* would trigger a traceback about
  a modified dictionary on iteration (Ralf Schlatterbeck)
- issue2551086 - Valid class names not documented. Should follow
  ``[A-z][A-z0-9_]+[A-z_]``. This was never documented or enforced, but
  we get obscure errors if the rules are not followed. (Tom
  Ekberg tests by John Rouilard)
- issue2550564 - Roundup sets "Precedence: bulk" on all outgoing mail,
  which seems wrong. Handle Auto-Submitted header on *inbound* email
  like we do precedence bulk. This is part of this issue.
- roundup-admin filter calls find() not filter when using -s -c -S
  (John Rouillard)
- When requesting transitive properties via ``@fields`` in the REST-API,
  an empty link in the transitive property (e.g. author.username when
  requesting message properties) would result in a 404 error. Now we're
  returning a JSON 'null' value. for an empty link (e.g. empty author in
  the example). (John Rouillard)
- sphinxcontrib.cheeseshop is unmaintained and using old http
  url. Attempts to override cheeseshop_url failed. Replace call to
  cheeseshop in docs with raw html and remove references to
  cheeseshop.  (John Rouillard)
- issue2551093 - return plain text if markdown formatter throws exception
  (reported by Cedric Krier, fix by John Rouillard)
- issue2551094 - make simplemde handle line breaks the same as the
  backend markdown formatters. (report: Cedric Krier, patch: Christof
  Meerwald) 
- issue2551092 - fix crash bug by aligning
  ``roundup.anypy.email_.decode_header`` with stdlib ``email.header`` and
  convert string to bytes for python 3. (Cedric Krier)
- issue2551097 - fix underlying bug in use of fenced codeblocks with
  markdown2. Fix for issue2551093 to prevent exception trigger.
  (patch: Cedric Krier)
- issue2551099 - disable processing of data url's in markdown. Display
  as plain text. (John Rouillard)
- issue2551100 - old jquery has security issues, upgrade it and fix
  user.help.html (John Rouillard)
- replace deprecated base64.decodestring with base64.b64decode in
  roundup_server.py and roundup_xlmrpc_server.py (reported by
  lmsteffan in irc)
- removed run_tests.py. Newer pytest doesn't support generating
  stand alone testing bundles. Python 3.9 generates errors running
  the current run_tests.py.  (reported by lmsteffan in irc)
- issue2551104 - fix issue with markdown autolink next to punctuation (ced)
- removed support for old style trackers that use dbinit.py and
  config.py. Also remove all uses of deprecated imp module. (John Rouillard)
- removed support for setting database type using
  <database>/backend_name. (John Rouillard)
- fixed some issues when generating translations. Use mappings and
  named format parameters so translators can move substituted tokens
  in translations.  (John Rouillard)
- in rest interface, fix uncaught exceptions when parsing invalid
  Content-Type and Accept headers. Document response formats more
  fully in doc/rest.txt.  (John Rouillard)
- in filter, filter_iter and _materialize_multilinks, use named cursor
  with postgresql. This turns of client-side cursor handling and avoids
  *large* roundup process (or wsgi process) in case of large results.
  Fixes issue2551114. (Ralf Schlatterbeck)
- issue2551108 - fix handling of designator links when formatted
  as markdown links. (Reported by Cedric Krier; John Rouillard)
- Fix filename created from mail attachments, fixes issue2551118
- Call verifyPassword even if user does not exist. Address timing
  attack to discover valid account names. Useful where anonymous user
  is not allowed access. (John Rouillard)
- issue2551126 - AttributeError: 'str' object has no attribute
  'local'. Fix traceback caused by DateHTMLProperty.pretty() called
  on a string value due to error in some other field. (Reported by
  reda, fix: John Rouillard)
- issue2550899 - Migrate setup.py to setuptools; fixes:
  issue2550866 'pip install --editable .' fails; et al.
  this now requires that setuptools be installed. (Patch by John
  Kristensen (jerrykan); additional doc changes (upgrade.txt,
  RELEASE.txt) John Rouillard)
- issue2551128 - Impossible to validate a user with unknown timezone
  Raise KeyError when an unrecognized timezones is passed to
  pytz. (patch Cedric Krier, test John Rouillard)
- issue2551129 - Template not found return 500
  Handle traceback caused when requested @template is not found.
  Return 400 error in this condition. (patch Cedric Krier,
  additional change and test John Rouillard)
- issue2551062: roundup-admin security now exits status 1 when
  it finds an invalid property. It no longer tries to print the rest
  of the security properties. (John Rouillard)
- issue2551078 - Fix traceback caused when putting two id's into a
  Link html field. A ValueError is raised. Handle exception and return
  value. hyperdb.py now reports 'you may only enter ID values for
  property ...' to the user. (John Rouillard)
- issue2551120 - The sorted method of MultilinkHTMLProperty crashes,
  if the given property is unset for an element of the list. Crash
  fixed. New feature NoneFirst added to method to make unset values
  sort at start or end of sorted list. (John Rouillard)
- issue2550648 - keyword boolean search. Issue has multiple problems.
  Fix issue where saving the keyword boolean search would remove the
  link to open the editor. (John Rouillard)
- issue2551136 - timezone extention crash on Python 3.8. cgi.escape
  is used in some template to provide a select box of timezones. It
  uses cgi.escape that is deprecated and removed from 3.8 and newer.
  Use html.escape with fallback to cgi.escape. (Cedric Krier)
- roundup-server can act as an SSL server. Usually SSL is provided by
  a front-end server like nginx, hiawatha, apache. The SSL parameters
  have been upgraded to TLS 1.1. Cert is RSA 2048 bytes with SHA512
  signature. Without these upgrades, ssl mode won't start. Note this
  exposes other issue with roundup-server operating as an SSL
  endpoint. See issue2551138 and issue2551137. (John Rouillard)
- issue2551122 - sorted method of MultilinkHTMLProperty does a string
  sort even if the property is an integer. Fixed so that the orderprop
  for the linked class is used. (John Rouillard, reported by Nagy Gabor)
- issue2550964 - History can (temporarily) show incorrect value when a
  change is rejected. Fix history function to always use the database
  values and ignore the current setting in the form. (John Rouillard)
- Fix find() with anydbm. Using protected properties raised KeyError.
  Add shortcut fast return. Both changes come from rdbms_common.py's
  find(). (John Rouillard)
- Fix traceback caused by calling history() with arguments in a
  non-item context. (John Rouillard)
- issue2551141 - roundup-admin returns no such class when restoring
  item with duplicate key. Fix incorrect error message when using
  roundup-admin to restore a user when the username is already in use.
  (John Rouillard)
- issue2551142 - Import of retired node with username after active
  node is imported raises unique constraint failure. (Reported by Ganesh
  Sittampalam/Heffalump on irc. John Rouillard)
- *** Must run roundup-admin migrate ***
  Increment rdbms version from 5 to 6. Mysql rdbms classes were
  missing unique key constraint. Found during fix for issue2551142.
  See upgrading.txt. (John Rouillard)
- ignore blank lines in CSV class editing. (John Rouillard)

Features:

- issue2550522 - Add 'filter' command to command-line
  interface. Filter command was actually added in 2.0.0, but this
  issue requested transitive searching. So that::

    roundup-admin -i . filter issue assignedto.username=Admin

  will work. This also fixes a bug. If assignedto.username had no
  matches, all issues would be returned.  This is also fixed.
  (John Rouillard)
- issue2550716 - Email address displayed after password reset request.
  This fix actually made it into 1.6 release. However this release
  documents how password reset works in user_guide.txt. (John Rouillard)
- issue2551094 - add new markdown config.ini setting to allow embedded
  newlines to cause a linebreak same as GitHub Flavored Markdown.
  (Patch: Cedric Krier; Doc change/checkin John Rouillard)
- issue2551096 - enable markdown autolink for email and bare url's.
  Modify raw markdown adding appropriate link markers on the fly.
  (Cedric Krier)
- issue2551098 - add rel="nofollow" for links generated by markdown2
  backend and rel="nofollow noopener" for mistune and markdown
  backends. Prevents link spam. noopener prevents security issue when
  available. (John Rouillard)
- Added explanation for modifying Fileclass content files to
  customizing.txt. Result of mailing list question. (John Rouillard)
- issue2551109 - Improve keyword editing in jinja2 template. (Cedric Krier)
- issue2551117 - Add example systemd config
- Allow admin to configure language used for stemming in xapian
  indexer. (John Rouillard request by Nagy Gabor)
- Move memorydb from test to roundup/test to allow regression-testing in
  tracker instances without copying code. Also move the test-detectors in
  tx_Source_detector.py to roundup/test for two reasons: It's used in the
  memorydb convenience functions and it may be useful in other tests. Make
  the prefix a parameter of the convenience functions to be usable in other
  tests.  (Ralf Schlatterbeck)
- pytest suite now starts the server under wsgi and loads the home
  page. This test is skipped if the requests module is not installed.
- extract translatable strings from devel and responsive templates. Merge
  translations from https://sourceforge.net/p/roundup/code/merge-requests/3/
  (John Rouillard. DE translations by Tobias Herp.)
- send_message now allows setting authid to set source of email.
  (John Rouillard)
- issue2550837 - New option for web auth (also http header passing).
  Allow admin to configure authentication header replacing the default
  REMOTE_USER. Also allow arbitrary headers to be passed to the
  tracker when using roundup-server behind a proxy. This code is
  experimental see upgrading.txt admin_guide.txt. (John Rouillard)

2020-07-13 2.0.0

Fixed:

- encoding for SSHA encoded passwords with Python 3 (Christof
  Meerwald)
- exception in logout action when there is no session (Christof
  Meerwald)
- quote all non-numeric data in csv export functions. Report that a
  title like '=a2+b3' could be interpreted as a function in Excel and
  executed. csv.writer now includes quoting=csv.QUOTE_NONNUMERIC to
  generate quoted values for all fields. This makes the string
  starting with = be interpreted as a string and not a formula. (John
  Rouillard as reported in the decomissioned bpo meta tracker IIRC.)
- issue2551084 - Fix inefficiency in roundup-admin. Streamline code and
  bring in line with 2.7 and newer python functionality. (Patch by Tom
  Ekberg (tekberg); John Rouillard)
- provide fallback for import gdbm under python3. If gdbm import
  fails, try import of dbm.gnu. (John Rouillard)

Features:

- When defining Link or Multilink properties in the schema, it's now
  possible to add a parameter rev_multilink that accepts a property name
  to be inserted into the linked-to class. So this creates a reverse
  Multilink property in the linked-to class. This Multilink is read-only
  (cannot be updated) but can be used in filter -- and thus in normal
  index templates as well as in the REST and XMLRPC APIs. (Ralf
  Schlatterbeck)
- Add a 'is_restore_ok' method similar to 'is_retire_ok' for use in
  templates.
- Allow to configure the mysql charset when opening a connection to the
  database. The parameter was conditional on python version > 2 but
  seems to work fine with python2.7. According to the MySQLdb API docs,
  the charset argument is supported with MySQL 4.1 which was released in
  2004. There are some legacy reasons why one would want to not pass a
  charset argument or pass an argument different from the default of
  'utf8'. (Ralf Schlatterbeck)
- Index created for documentation. Links created for website docs and
  released docs. Needs more refinement, but it exists at least.
  (John Rouillard)
- New filter command defined in roundup-admin. (Partial fix for
  issue724648.) (John Rouillard)
- New parameter @stats for REST interface that provides the same
  performance stats as the web interface's CGI_SHOW_TIMING env
  variable. (John Rouillard)
- New roundup-admin command importtables allows importing just the
  database dump created by exporttables. (John Rouillard)
- New config-option 'cookie_takes_precedence' in the [web] section. This
  allows sub-logins (e.g. without a password given a specific role) even
  when a non-cookie login mechanism (like Kerberos) is in use. With that
  mechanism e.g., a Kerberos ticket will not take precedence over an
  existing cookie. This might become the default in the future and the
  new option might go away.
- Add data attributes to classhelp templating code. This provides
  a method to allow classhelp to work if there is a
  Content-Security-Policy implemented by the roundup admin that uses
  the client_nonce. See:
  https://wiki.roundup-tracker.org/AddingContentSecurityPolicy for details.

2020-04-05 2.0.0 beta 0

Features:

- Allow to pass additional headers to nosymessage, nice if a message
  needs to be marked as urgent or similar, e.g., Outlook uses an
  "Importance" header, when set to "high" it highlights the message.
  (Ralf Schlatterbeck)
- issue2550926 - Original author adding a second message shouldn't set
  status to 'chatting'. See upgrading.txt for details. (John Rouillard)
- issue2550919 - Anti-bot signup using 4 second delay. New config.ini
  param [web] registration_delay must be set to 0 if template
  user.register.html is not modified.  See upgrading.txt for details.
- Reimplement -u <login>[:<password>]. This opens the database as the
  user and applies expected permissions. It also creates history
  entries for the user. Note that the password is unused, no mention
  of it is in the spec that I can find, so not sure what it was
  supposed to be used for as the CLI has full access to the files so a
  password check is not useful. An edge case is when the login has a :
  in it. In this case it may not work as expected. So don't do that.
- Implement Cache-Control headers for static files. Allows tracker
  admin to control caching for css, js and other static files. See
  customizing.html. The use is documented in the section describing
  how to use interfaces.py.
- issue2551071 Update jinja template to bootstrap 4. Updated to 4.4.1.
  The pull request has been around for a while. (Patch: Paul Spooren;
  templates merged and additional changes by Christof Meerwald; other
  merged by John Rouillard)
- Add config option 'http_auth_convert_realm_to_lowercase'
  If usernames consist of a name and a domain/realm part of the form
  user@realm and we're using REMOTE_USER for authentication (e.g. via
  Kerberos), convert the realm part of the incoming REMOTE_USER to
  lowercase before matching against the roundup username. This allows
  roundup usernames to be lowercase (including the realm) and still
  follow the Kerberos convention of using an uppercase realm. In
  addition this is compatible with Active Directory which stores the
  username with realm as UserPrincipalName in lowercase.
- Cleaned up the WSGI interface implementation by separating the
  request handler from the request displatcher. Also allow
  customisation of tracker instance creation via an overridable
  "get_tracker" context manager.
- Allow transitive properties in @fields in REST API. These transitive
  properties may not cross Multilinks, e.g., when querying 'issue' the
  property 'messages.author' is not allowed (because 'messages' is a
  multilink). A multilink at the end (e.g. messages in the example) is
  fine.
- Added markdown rendering using markdown, markdown2 or mistune; use
  SimpleMDE markdown editor in jinja2 template (Christof Meerwald)
- Allow filtering by multiple date ranges or empty date. Date ranges are
  separated by comma, an empty date is represented by '-'
- issue2551083 - Replace BaseException and Exception as base classes
  with new RoundupException (inheriting from Exception) for most
  roundup exceptions. (John Rouillard and Ralf Schlatterbeck on
  request from Robert Klonner.)

Fixed:

- issue2550996 - Give better error message when running with -c
  (install as windows service) and pywin32 is not importable. Could use
  better testing on a windows box. (John Rouillard)
- issue2550921 - Can create login name with , in it. Confuses nosy
  list editing. Also can embed html tags. Updated userauditor.py
  to prevent this. See updating.txt. (John Rouillard)
- issue1344046 - Search for "All text" can't find some Unicode words
  (John Rouillard, Ezio Melotti)
- issue1195739 - search in russian does not work (John Rouillard, Ezio
  Melotti)
- issue2550920 - Registration with confirmation detects duplcate name
  when using validation. Added option to allow detection of duplicate
  username when the user tries to register. Previously user was
  rejected when confirming registration. (John Rouillard)
- French translation gave errors with Python 3 because of ISO-8859-1
  character in .mo file header. (Joseph Myers)
- Fix representation of boolean html attributes to be 'required'
  rather than the xhtml form of 'required="required"'. Specify
  (reverted attribute value same as attribute name or) attribute
  value of None, to output attribute as boolean. (John Rouillard)
  Reverted (part of) this change. It breaks rendering of non-boolean
  attributes (like name="name"). So only value of None renders
  attribute properly as boolean. (Ralf Schlatterbeck)
- issue2551076 - in responsive template, default searches for bugs and
  tasks sets status=new default should be "don't care". (Report:
  Ludwig Reiter; Fix: John Rouillard)
- issue2551077 - In "jinja2" template: cannot login if German language
  is used. Fixed three places where the value of a hidden @action
  input field was translated. (Reported by Ludwig Reiter. John
  Rouillard)
- Document security issues in xmlrpc interface in doc/xmlrpc.txt.
- Enable autoescape in the jinja2 template and use the i18n extension
  for translations. (Report: John Rouillard; Fix: Christof Meerwald)
- Cleanup code by linting using flake8. (John Rouillard)
- Cleanup code by security linting using bandit. (John Rouillard)
- issue2550912 - fixed missing query string in __came_from for jinja2
  template. (Christof Meerwald)
- issue2551019 - handle character set conversions for CSV export
  action in Python 3. (Christof Meerwald)
- issue2551051: Return a 403 on non-existing or non-searchable
  transitive properties when queried via REST-API (same behavior for
  sorting and searching).
- Fixed ReStructuredText encoding with Python 3.

2019-10-23 2.0.0 alpha 0

Features:

- issue2550901: add search page to jinja2 template (Christof Meerwald)
- issue2550982: use PBKDF2 in Python's hashlib, if available (Python
  2.7.8+), to improve performance over bundled pure Python
  version. Note that acceleration via m2crypto is no longer supported
  (Christof Meerwald)
- issue2550989: PGP encryption is now done using the gpg module
  instead of pyme. (Christof Meerwald)
- issue2550987: Use updated MySQL client module that supports Python
  3. (Christof Meerwald)
- issue2550967: the jinja2 loader has been extended to look for .xml
  files as well as .html files similar to the TAL loader. (Christof
  Meerwald)
- Support for Python 3 (3.4 and later).  See doc/upgrading.txt for
  details of what is required to move an existing tracker from Python
  2 to Python 3 (Joseph Myers, Christof Meerwald)
- Merge the Google Summer of Code Project of 2015, the implementation of
  a REST-API for Roundup. This was implemented by Chau Nguyen under the
  supervision of Ezio Melotti. Some additions were made, most notably we
  never destroy an object in the database but retire them with the
  DELETE method. We also don't allow to DELETE a whole class. Python3
  support was also fixed and we have cherry-picked two patches from the
  bugs.python.org branch in the files affected by the REST-API changes.
- Patch to client.py and roundup-server needed by REST-API
  code. Support OPTIONS verb and prevent hangs when processing a verb
  other than GET that doesn't have a payload. E.G. DELETE, PATCH or
  OPTIONS. Verbs like PUT and POST usually have payloads, so this
  patch doesn't touch processing of these methods. (John Rouillard)
- Patches to new rest code:
   - Generated links in responses should use the base url specified
     in config.ini.
   - allow user (e.g. in browser) to override response type/Accept
     header using extension in url. E.G. .../issues.json. This fixes
     the existing code so it works.
   - fix SECURITY issue. Retrieving the item of a class
     (e.g. /rest/data/user/2) would display properties the user wasn't
     allowed to access. Note that unlike the web interface,  passwords
     and roles for users are still retreivable if the user has access
     rights to the properties.
   - ETags are sent by GET operations and required for DELETE, PUT and
     PATCH operations. ETag can be supplied by HTTP header or in the
     payload by adding the field @etag to the form with the value of
     the etag.
   - If dict2xml.py is installed, the rest interface can produce an XML
     format response if the accept header is set to text/xml.
     (See: https://pypi.org/project/dict2xml/)
   - When retrieving collection move list of collection elements to
     collection property. Add @links property with self, next and prev
     links (where needed). Add @total_size with size of entire
     collection (unpaginated). Pagination index starts at 1 not 0.
   - accept content-type application/json payload for PUT, PATCH, POST
     requests in addition to application/x-www-form-urlencoded.
     (John Rouillard)
- issue2550833: the export_csv web action now returns labels/names
  rather than id's. Replace calls to export_csv with the export_csv_id
  action to return the same data as the old export_csv action. (Tom
  Ekberg (tekberg), Andreas (anrounham14) edited/applied and tests
  created by John Rouillard)
- issue2551018: Add new note_filter parameter to nosymessage. The
  function supplied by this parameter can rewrite the body of the
  nosymessage before it gets sent. See issue:
  https://issues.roundup-tracker.org/issue2551018 for example
  nosyreaction and generated email. (Tom Ekberg (tekberg))
- issue2550949: Rate limit password guesses/login attempts.  Rate
  limit mechanism added for web page logins. Default is 3 login
  attempts/minute for a user. After which one login attempt every 20
  seconds can be done. (John Rouillard)
- issue2551043: Add X-Roundup-issue-id email header. Add a new header
  to make it easier to filter notification emails without having to
  parse the subject line. (John Rouillard)
- The database filter method now can also do an exact string search.
- The database filter method now has limit and offset parameters that
  map to the corresponding parameters of SQL.
- issue2551061: Add rudimentary experimental support for JSON Web
  Tokens (jwt) to allow delegation of limited access rights to third
  parties. See doc/rest.txt for details and intent. (John Rouillard)
- issue2551058: Add new permissions: 'Rest Access' and 'Xmlrpc Access'
  to allow per-user access control to rest and xmlrpc interfaces using
  roles. (John Rouillard)
- issue2551059: added new values for tx_Source to indicate when /rest
  or /xmlrpc endpoint is being used rather than the normal web
  endpoints. (John Rouillard)
- issue2551062: roundup-admin security now validates all properties in
  permissions. It reports invalid properties. (John Rouillard)
- issue2551065: Reorder html entities generated by submit button so that
  styles can be applied. Thanks to Garth Jensen for the patch against
  release 1.6 that was ported to upcoming 2.0 release (Ralf
  Schlatterbeck).

Fixed:

- issue2550811: work around Unicode encoding issues in jinja2 template
  by explicitly converting data to Unicode; also fixed pagination and
  selecting columns to display in the issues list (Christof Meerwald)
- issue2550988: fixed fallback to pseudo random number generator in
  case SystemRandom isn't available, prefer use of secrets module if
  available (Python 3.6+) (Christof Meerwald)
- issue2550993: fixed edit CSV action to update restored items to the
  new value instead of restoring with the previous value (Christof
  Meerwald)
- issue2550994: avoid breakage caused by use of backports of Python 3
  configparser module to Python 2. (Joseph Myers)
- Make non-existent items in history not cause a traceback (Ralf
  Schlatterbeck)
- issue2550722: avoid errors from selecting "no selection" on
  multilink. (Joseph Myers)
- issue2550992: avoid errors from invalid Authorization
  headers. (Joseph Myers)
- issue2551022: support non-ASCII prefixes in instance config for
  finding static files. (C\E9dric Krier)
- issue2551023: Fix CSRF headers for use with wsgi and cgi. The
  env variable array used - separators rather than _. Compare:
  HTTP_X-REQUESTED-WITH to HTTP_X_REQUESTED_WITH. The last is
  correct. Also fix roundup-server to produce the latter form. (Patch
  by C\E9dric Krier, reviewed/applied John Rouillard.)
- issue2551035 - fix XSS issue in wsgi and cgi when handing url not
  found/404. Reported by hannob at
  https://github.com/python/bugs.python.org/issues/34, issue opened by
  JulienPalard.
- issue2551026: template variable not defined even though it is.
  Fix issue where variables defined in TAL expression are not
  available in the scope of the definition. (Tom Ekberg (tekberg))
- Make all links created with rel=nofollow include noopener. Deals
  with possible hijack of original page due to malicious link target.
  https://mathiasbynens.github.io/rel-noopener/ (John Rouillard)
- Fix bug where some protected properties were not identified as such
  when using the anydbm backend (John Rouillard)
- issue2551041 - change permission check from "Create User" to "Register
  User" in page.html for the responsive and devel templates. (reporter
  C\E9dric Krier, John Rouillard)
- issue2550144 - fix use of undefined icing macro in devel
  template. Replace with frame macro. (C\E9dric Krier)
- handle UnicodeDecodeError in file class when file contents are
  not text (e.g. jpg). (John Rouillard)
- issue2551033: prevent reverse engineering hidden data by using etags
  as an oracle to identify when the right data has been
  guessed. (Joseph Myers, John Rouillard)
- issue2551029: Jinja2 template install error. Update configuration
  code to make sure valid backend database is set. Remove config.ini
  from templates to make sure that roundup-admin install writes a new
  default config.ini based on configuration.py.
- issue2551040: New release of psycopg2 drops support for psycopg1 -
  need to rewrite. Now uses psycopg2 throughout. (John Rouillard)
- issue2551009: Flint not supported error during reindex. Upgrading
  doc updates to discuss this when reindexing. (Reported by Gabi,
  Change by John Rouillard)
- issue2551030: Roundup fails to start if pytz to access Olson
  timezone database not installed. (John Rouillard)
- issue2551029: Jinja2 template install error. Handle issue with
  template's config.ini not getting updated. Provide an alternate
  file: config_ini.ini for required config settings that are merged
  into the default values producing an up to date config.ini on
  install.
- issue2551008: fix incorrect encoding handling in mailgw.py
  (Ezio Melotti, John Rouillard)
- issue2551053: the routing dictionary in rest.py used compiled regular
  expressions as dictionary keys. This worked most of the time because
  the regex lib uses a cache but resulted in duplicate keys in the
  dictionary in some cases where a single key should have been used.
  Thanks to Robert Klonner for discovering the problem, debugging the
  root cause and providing a first proposed fix.
- Make searching with a multiselect work for Link/Multilink properties
  that may contain numeric *key* values. For these a menu would render
  options with IDs and later look up the IDs as *key* of the
  Link/Multilink. Now numeric IDs take precedence -- like they already
  do in the menu method of Link and Multilink.
- issue2551013: Reversed sorting in hyperdb property wrapper object's
  sorted() method. Patch by David Sowder, application and doc change
  by John Rouillard.
- issue2550821 - patches for depricated mod_python apache.py interface
  (John Rouillard)
- issue2551005 - deprecation of mod_python (John Rouillard)
- issue2551066: IMAP mail handling wasn't working and produced a
  traceback.
- issue2550925 if deployed as CGI and client sends an http PROXY
  header, the tainted HTTP_PROXY environment variable is created. It
  can affect calls using requests package or curl. A roundup admin
  would have to write detectors/extensions that use these mechanisms.
  Not exploitable in default config. (John Rouillard)
- Add config option to keep/delete previous logging config. Needed to
  make gunicorn --access-logfile work as it uses python logfile module
  too.

2019-07-13 1.6.1

Features:

- doc updates. Link rot fixed and some grammar changes.
  'Provisional User' config example fixed. Issue tracker is
  now https. (John Rouillard)

Fixed:

- issue2550994: avoid breakage caused by use of backports of Python 3
  configparser module to Python 2. (Joseph Myers)
- issue2551023: Fix CSRF headers for use with wsgi and cgi. The
  env variable array used - separators rather than _. Compare:
  HTTP_X-REQUESTED-WITH to HTTP_X_REQUESTED_WITH. The last is
  correct. Also fix roundup-server to produce the latter form. (Patch
  by C<E9>dric Krier, reviewed/applied John Rouillard.)
- issue2551035 - fix XSS issue in wsgi and cgi when handing url not
  found/404. Reported by hannob at
  https://github.com/python/bugs.python.org/issues/34, issue opened
  by JulienPalard.
- issue2551029: Jinja2 template install error. Remove config.ini
  from templates to make sure that roundup-admin install writes a new
  default config.ini based on configuration.py.
- issue2551029: Jinja2 template install error. Handle issue with
  template's config.ini not getting updated. Provide an alternate
  file: config_ini.ini for required config settings that are merged
  into the default values producing an up to date config.ini on
  install.

2018-07-13 1.6.0

Features:

- issue2550894: migrate test suite and run_test.py to py.test (John Kristensen)
- issue2550880: Ability to choose password store scheme and SSHA
  support. Discussion on devel list is tending in favor of this patch.
  Embedded test works, my manual test with a SSHA password
  assigned to a user allowed the user to log in.   Ran the test suite
  and the tests that were not skipped passed. (applied by John Rouillard)
- New Link/Multilink property attribute 'msg_header_property', can be
  used to configure additional headers in outgoing emails. See
  documentation in ``doc/customizing.txt``. (Ralf Schlatterbeck)
- Allow multiple file uploads: If the html template specifies
  multiple="multiple" for a file upload the user can attach multiple
  files and the form parser now handles this. (Ralf Schlatterbeck)
- issue2550886: Add support for an integer type to join the existing
  number type. This can be used for properties used for ordering,
  counts etc. where a decimal point isn't needed. Developed by
  Anthony (antmail). Doc updates written by John Rouillard. (applied
  by John Rouillard)
- Updated html/_generic.404.html to use the page template. So 404
  errors now include the left hand menu, a proper page title and
  body content. Note added to doc/upgrading.txt on how to add it to
  deployed trackers. (John Rouillard)
- issue2109308 - Allow subject of nosy messages be changed from reactor
  Adds a subject parameter to nosymessage function. Patch initally
  generated by Frank Niessink. Tests, adaptation by John Rouillard.
- issue2550683 Allow indexargs_form filter variable exclusion.
  Patch generated by Bruce Tulloch (bruce). Applied and docstring for
  indexargs_form updated by John Rouillard. Patch description is:
  This is required to allow indexargs_form to be used in conjunction with
  other form variables which *replace* some filterspec parameters.

  One must exclude all variables from the indexargs_form call which are to
  be replaced with values that are derived from other form input elements,
  otherwise they will clash with the "hidden" input elements generated by
  indexargs_form itself.

  For example::

    <tal:block replace="structure python:request.indexargs_form(
                      sort=0,group=0,filter=0,columns=0,
                      exclude=['type','status','assignedto'])"/>

  where the variables type, status and assignedto are supplied via other
  form input elements. Without the new exclude argument to indexargs_form,
  all hidden input elements otherwise generated by this call would need to
  be manually added to the template code. Further, given that the template
  may not know what other variables may be defined, it may not even be
  possible to code this without some python helpers.

    [ rouilj I think this is an example usecase. Possible assignedto
    users need to have a specific role. Create TAL that
    filters the users to the select few. Defines a select list for
    assignedto. Use exclude=['assignedto'] to prevent the
    indexargs_form from generating a confliciting assignedto field
    which lists all users regardless of the role.]

- allow user to recover account password using an entry in the
  Alternate E-mail addresses list. See:

     http://psf.upfronthosting.co.za/roundup/meta/issue564

  for description. Merge request at:

    https://sourceforge.net/p/roundup/code/merge-requests/1/

  Patch supplied by kinggreedy. Applied/tested by John Rouillard
- issue2550636, issue2550909: Added support for Whoosh indexer.
  Also adds new config.ini setting called indexer to select
  indexer. See ``doc/upgrading.txt`` for details. Initial patch
  done by David Wolever. Patch modified, docs added and committed
  by John Rouillard.
- issue2550803: Replying to NOSY mail goes to the tracker through
  reply-to, not original message author.
  Created new [tracker] replyto_address config.ini option to allow:

    1) setting reply-to header to the tracker
    2) setting reply-to header to the address of the author
       of the change
    3) setting it to a fixed address (like noreply@some.place)

  Done by John Rouillard from proposal by Peter Funk (pefu)
  in discussion with Tom Ekberg (tekberg). See doc/upgrading.txt.
- issue1714899: Feature Request: Optional Change Note. Added a new
  quiet=True/False option for all property types. When quiet=True
  changes to the property will not be displayed in the::

   - confirmation banner (shown in green) when a change is made
   - property change section of change note (nosy emails)
   - web history display for an item.

  Note that this may confuse users if used on a property that is
  meant to be changed by a user. It is most useful on administrative
  properties that are changed by an auditor as part of a user
  generated change. Original patch by Daniel Diniz (ajaksu2)
  discussed also at:

    http://psf.upfronthosting.co.za/roundup/meta/issue249

  Support for setting quiet when calling the class specifiers:
  E.G. prop=String(quiet=True) rather than::

    prop=String()
    prop.quiet=True

  support for anydb backend, added tests, doc updates, support for
  ignoring quiet setting using showall=True in call to history()
  function in templates by (John Rouillard). (Note implementation
  changed while implementing fix for issue2550864. Filtering of
  quiet properties pushed down to the hyperdb.py::Class::history
  function. This fixes a small bug in the implementation that caused
  a limiting the templating history call to display fewer than the
  the requested number of items if some were quiet.)
- issue2550767: Add newitemcopy.py detector to notify users of new
  items.  Added to detectors directory and a README.txt generated to
  describe the purpose of the directory. It also says the detectors
  are provided on an as-is basis and may not work. Detector by W.
  Trevor King (wking), rest by John Rouillard.
- issue934009: Have New Issues Submitted By Email *Not* Change Body!
  The mailgw config options: keep_quoted_text and leave_body_unchanged
  can now have a new values: new. If set to new, keep_quoted_text acts
  like yes if the message is starting a new issue. Otherise it strips
  quoted text. This allows somebody to start a new issue by forwarding
  a threaded email (with multiple quoted parts) into roundup and
  keeping all the quoted parts.  If leave_body_unchanged is set to
  new, even the signature on the email that starts a new issue will be
  preserved.
- New cgi action restore (RestoreAction) which reverses the effects of
  the retire action. Created while implementing fix for
  issue2550831. Requires restore permission in the schema. See
  upgrading.txt for migrating to 1.6.0 for details. (John Rouillard)
- issue2550751: Email Header Issue. Noel Garces requested the ability
  to suppress email headers like "x-roundup-issue-files". With Ralf's
  addition of the Link/Multilink property attribute
  'msg_header_property' we can do this easily. Setting the
  'msg_header_property' to the empty string '' (not to None) will
  suppress the header for that property. (John Rouillard)
- issue2550891: Allow subdir in template value. Anthony (antmail)
  requested the ability to put templates into subdirectories. So
  the issue class can accept @template=issues/item to get the
  html/issues/issue.item.html template. See ``doc/upgrading.txt``.
- issue1842687: Keywords: After creating, stay in "Create New" mode.
  Change to classic tracker template to provide a check box (checked
  by default) that keeps the user on the "Add new keyword" page after
  submitting a new keyword. Usually after submission, you will see the
  the page for the new keyword to allow you to change the name of the
  keyword. (John Rouillard)
- issue2550757 - internal restructuring to allow admin.py to be tested
  more easily. W. Trevor King (wking)/ John Rouillard.
- When storing user-defined queries we now store the template with the
  query if the template name is different from 'index'. This allows
  stored queries for templates different from the default 'index'
  template. (Ralf Schlatterbeck)
- Number properties now have an optional attribute use_double to request
  double precision float as the storage type for this property. (Ralf
  Schlatterbeck)
- issue2550796: Calendar and Classhelp selection tools don't cause
  onchange event to be triggered.
  Using the helper popups for modifying lists of users, lists of
  issues, dates etc.. now trigger the change event on the form's
  field. This allows onchange javascript to trigger to highlight
  changes, recalculate other form values etc.  See ``upgrading.txt``
  for details on applying these changes to your tracker. (John Rouillard)
- menu template function has a new parameter "showdef". When set to a
  string, the string is appended to the displayed option value. This
  allows the user to reset the value for the menu (select) to the
  original value. (John Rouillard)
- @template html url parameter can be set to "oktmpl|errortmpl". When
  a form is submitted, if the form passes validation the oktmpl is
  used for the resulting page. If the form fails submission the
  errortmpl page is used to display the form. The errortmpl will
  usually be the same template used to edit the form. See the section
  on "Implementing Modal Editing Using @template" in
  ``customizing.txt``. (John Rouillard)
- New form of check function is permitted in permission definitions.
  If the check function is defined as::

      check(db, userid, itemid, **ctx)

  the ctx variable will have::

     ctx['property']: the name of the property being checked or None
     ctx['classname']: the class that is being checked or None
     ctx['permission']: the name of the permission (e.g. View, Edit)

  At some future date the older 3 argument style check command will
  be deprecated. See ``upgrading.txt`` for details.
- New property for permissions added to simplify the model. See
  ``reference.txt`` and search for props_only and
  set_props_only_default in the section 'Adding a new Permission'.
  (John Rouillard)
- issue2550690 - Inadequate CSRF protection. Improvements in
  Cross Site Request Forgery protection to check HTTP headers
  and nonces. If the header/nonce is present, they are
  validated. But if headers or nonces are missing access is
  granted. The enforcement policy can be set in config.ini.
  Requiring enforcement will need some changes to
  templates. Support for protecting xmlrpc endpoint not well
  tested.  See ``upgrading.txt``. (John Rouillard)
- Added support for using the SameSite cookie option on the
  session cookie. Default is lax, but there is a settable
  option in config.ini file to change to strict or
  suppress it entirely. See ``upgrading.txt``. (John Rouillard)
- Added a new roundup-admin command: updateconfig. Similar to
  genconfig but it uses values from an existing config.ini
  rather than default values. Use to update an existing
  config.ini with new options and help text. (John Rouillard)
- issue2550864: Potential information leakage via journal/history
  Hyperdb history function now only returns properties that the user
  can View or Edit and links to objects the user can see. Can be
  overridden by setting a parameter when calling the method.
  Also restructured code that implemented issue1714899 moving it
  from the templating class to the hyperdb. (John Rouillard)
- Improves diagnostics for mail processing: When using logging level = DEBUG,
  bounces and bounce problems are logged. (Bernhard Reiter)
- In roundup-server, pass X-Forwarded-For and X-Forwarded-Proto
  headers as the environment variables: HTTP_X-FORWARDED-FOR and
  HTTP_X_FORWARDED_PROTO. If the user is running roundup server behind
  a proxy, these headers allow the user to write extensions that can
  figure out the original client ip and protocol. None of the core
  roundup code uses these headers/env vars. These headers can be
  spoofed by bad proxies etc. so you have been warned.
- issue2550799: provide basic support for handling html only emails
  Emails missing text/plain parts but with text/html parts can be
  converted into text. If this is done the email will no longer be
  bounced back to the sender with an error. Enable by configuring the
  convert_htmltotext option in your upgraded config.ini. (Initial
  patch by Igor Ippolitov merged with changes by John Rouillard.)
- Add a 'retired' parameter to Class.filter to allow searching for
  retired, non-retired or all (retired and non-retired) items similar
  to the argument of the same name to Class.getnodeids. This is 'False'
  by default (finding only non-retired items for backwards
  compatibility) and can be set to None (for finding retired and
  non-retired items) or True (for finding only retired items).
- Requires Python 2.7 now, indicated in version_check.py
  and doc/installation.txt. (Bernhard Reiter)
- New -L flag to roundup-server to send http/https request logs
  through the python logger module (using roundup.http). This allows
  automatic log rotation. Without it, log file rotation requires restarting
  the server. (John Rouillard)
- Part of issue2550960. Applied patch 0038 to upgrade documentation
  code examples to support both python 2 and 3. (Joseph Myers)
- Release no longer includes binary windows installer. Pypi no longer
  accepts it for upload.

Fixed:

- issue1615201: Optionally restore the original (version 0.6) mailgw
  behaviour of ignoring a Resent-From:-header and using the real
  From-header instead: new configuration option EMAIL_KEEP_REAL_FROM
  (Peter Funk aka Pefu).
- issue2550717: Changed a couple of residual email references into
  E-Mail in German translation (John Rouillard)
- issue2550669: Adding documentation for csv_field_size to the
  customizing tracker section of doc/customizing.txt (John Rouillard)
- issue2550601: gsoc-2009 "bug" class doesn't have "patches" property
  Added multilink to patches to the bug schema in the devel template.
  (applied by John Rouillard)
- issue2550748: Crash when creating new issues with non-existing
  multilink values (in classic template). Applied patch so it
  now errors the same way as an update does. (applied by John Rouillard)
- issue2550757: one bug raised by issue fixed. Patch created by
  W. Trevor King (wking) for documentation of mailgw applied by
  John Rouillard.
- Fix processing of additional arguments to cgi method 'menu': This
  would not work if more than one additional argument is used.
  (Ralf Schlatterbeck)
- Update documentation of some existing property attributes (like
  'do_journal' for Link/Multilink properties), this also adds missing
  documentation for issue1444214. (Ralf Schlatterbeck)
- issue2550763 Strip whitespace from Multilink values after + or -.
  (W. Trevor King) Test heavily modified by John Rouillard. (applied
  by John Rouillard)
- issue2550907 Fix errors when creating documentation. Work done by
  Peter Funk (pefu). (Applied by John Rouillard with small change
  omitting obsolete security.txt.)
- issue2550826 Capture some exceptions from auditors/reactors and
  raise a DetectorError instead. This allows failures like IOErrors
  from the detectors (e.g. unable to access files) to be handled.
  Previously an IOError just resulted in no output (premature end of
  headers under apache). Problem diagnosed and initial patch created by
  Tom Ekberg (tekberg). Further testing and patch change done by
  John Rouillard.
- issue2550851 in installation doc removed directions for
  installing additional codecs for Asian languages. They
  they appear to be part of the standard python since at least 2.6.
  Also the quoted url is obsolete. See ticket if you think you need
  the codecs.
- issue2550823 improve mailgw logging for node creation errors.
  Patch by r.david.murray (applied by John Rouillard).
- issue2550549 Postgres error on message templating
  Exception gets thrown and not captured if nodeid is too large
  on postgres. Added a check in rdbms_common layer that max nodeid
  is < 2^31 -1. Large nodeid now return no such id error upstream.
  Patch idea from: martin.v.loewis. (John Rouillard)
- issue2550723 Fix propagation of @pagesize
  When @pagesize=0 is specified (indicating show all), the value of
  pagesize is not propigated to the prev link. This patch fixes that.
  Patch provided by John Kristensen. (Applied, light testing by John
  Rouillard.)
- issue2550850 ``anypy/email_.py`` uses BSPACE which is not defined \
  in python 2.7. Supplied a definition for BSPACE since it seems to
  not be defined anywhere. Reported by Dennis Boone. (John Rouillard)
- Validate properties specified for sorting and grouping in index
  views. Original patch from martin.v.loewis via:
  https://hg.python.org/tracker/roundup/rev/439bd3060df2
  Applied by John Rouillard with some modification to properly
  identify if the bad property is a sort or grouping property. Tests
  added.
- Validate Integer and Numeric type filter parameters rather than
  passing output down to db level. Initial patch at:
  http://hg.python.org/tracker/roundup/rev/98508a47c126 by
  Martin.V.Loewis. Numeric test patch applied, Integer code and tests
  developed by John Rouillard.
- issue1926124: fix crash in roundup_admin migrate option.
  Patch submitted by Henry (henryl), modified value to False
  since this produces the correct "No migration action required"
  output from the migrate command.
- issue2161722: oudated docs (sic)
  Fix old entry in FAQ, update roundup-server config docs and
  example file from current roundup-server output. Update
  some typos in .py files. John Rouillard.
- issue2550572: setting nosy=+foo on multiple issues gives them all
  the same exact nosy list. Fixed a missing reinitialization that has
  to occur every time though the loop in do_set. Manual tests work.
  (John Rouillard)
- issue2550653: xapian search, stemming is not working
  This is a partial fix for the issue. It does make stemming work
  (so searching for silent will also return docs with silently in
  them). However to do this we need to lowercase the text so the
  porter stemmer will work. This means capitalization is not
  preserved. Fix done by David Wolever (wolever). Committed and doc
  updates John Rouillard.
- issue2550855: "show unassigned" link shows all open issues if not
  logged in. This adds permission for the anonymous user to search
  the users class. Without this the unassigned search can't see if
  there is a user assigned to an issue, so it acts like all open
  issues. Patch supplied by Stuart McGraw (smcgraw). For caveats
  see ``upgrading.txt`` and the comments in the default templates.
  (Docs created and applcation by John Rouillard)
- issue2550854: including new field in All text* search.
  Fixed documentation in customizing.txt. The default for indexme on
  String fileds is 'no' not 'yes'. So to get a new string field into
  the full text/all text index you need to use String(indexme='yes').
  Reported by Michael Belleville. (John Rouillard)
- issue2550853 - better error handling and cleanup on some postgres
  tests by Stuart McGraw.
- issue2086536 - back_postgresql: fixing pg_command and prefering
  psycopg2. Patch done by Philipp Gortan (mephinet). His patch
  also improves handling of retryable errors. Applied and
  edited by John Rouillard. Edits included removing support for
  psycopg1. See:

    https://sourceforge.net/p/roundup/mailman/message/32855027/

  for rational for dropping it.
- issue2550831: Make the classic template query.edit page work.
  Many fixes and improvements. See ``upgrading.txt`` for details.
  Diagnosis and fix with patch by R David Murray. Support for
  restoring retired but active queries, html layout changes and doc
  by John Rouillard.
- issue2550785: Using login from search (or logout) fails.  When
  logging in from a search page or after a logout it fails with an
  error. These failures have been fixed. The fix also keeps the user
  on the same page they started from before the login. There are two
  parts to this: 1) changes to the templates to properly define the
  __came_from form element. See ``upgrading.txt``. 2) code changes
  to the LoginAction code in roundup/cgi/actions.py.  (John Rouillard)
- issue2550648 - partial fix for problem in this issue. Ezio Melotti
  reported that the expression editor allowed the user to generate an
  expression using retired values. To align the expression editor with
  the simple dropdown search item, retired values are now removed from
  the expression editor. (We have an open question as to whether this
  is desirable.)
- issue2550743 - Reindex with MySQL Server failed. It looks like
  indexing large documents may require increasing mysql's
  max_allowed_packet setting. Documented the issue in doc/mysql.txt.
  Possible solutions include: increasing value of MySQL parameter,
  changing the full text search engine to whoosh or xapian. Problem
  report by telsch. Analysis/doc by John Rouillard.
- issue2550882. Reported by Karl-Philipp Richter. Fixed
  installation.txt documentation to include better directions on
  starting roundup-server on different ports/ip addresses. Also
  updated man page to include default use of localhost for -n and use
  of -n 0.0.0.0 to bind to all addresses on the host. (John Rouillard)
- issue2550827, issue2550718. Doc additions so people know that a
  python 32 bit installation may be required for windows. Additional
  documentation on the requirement of pywin32 for running roundup as a
  windows service. Also the windows installer must be run as
  administrator and strong encouragement for installing the pytz
  module added to ``doc/installation.txt``.
- issue2550776: imapServer.py problem. Fixed a missing initialization of the
  logging level if no logging level option is supplied. (John Rouillard)
- issue2550839: Xapian, DatabaseLockError: Unable to get write lock on
  db/text-index: already locked. Put in a retry loop that will attempt
  to get the lock. Total delay approx 4.5 seconds. (John Rouillard)
- issue2550727: db.newid is broken with sqlite. Added proper transaction
  lock around the sql code to get a new id. The the locking
  that pysqlite attempts had to be defeated because it is broken.
  Had to explicitly manage transactions with BEGIN IMMEDIATE and call
  sql_commit. Note that this reduces performance in return for accuracy.
  Problem reported by Matt Mackall (mpm) (John Rouillard).
- issue2550701: Path traversal from template names. This affects the
  tal based template engines (zopetal, chameleon). If a directory
  with a specific name is created in the html subdirectory, the
  template name in the url can be used to get access to files outside
  of the tracker html directory. This has been fixed by normalizing
  the path and comparing to the normalized path for the html
  directory. See ``doc/upgrading.txt``. (John Rouillard)
- Fix subject parsing in mail gateway. The previous parsing routine
  would not ensure that arguments are at the end of the subject and when
  subject_suffix_parsing was configured to be 'loose' it would truncate
  the subject when encountering a double prefix, e.g.
  Subject: [frobulated] [frobulatedagain] this part would be lost
  (Ralf Schlatterbeck)
- issue2550795: @dispname query args in page.html search links
  not valid html. Some queries with names that include spaces are not
  properly url encoded/quoted. I.E. a space should be replaced with
  %20. Fixes to allow a url_query method to be applied to
  HTMLStringProperty to properly quote string values passed as part of
  a url.
- issue2550755: exceptions.NotFound(msg) msg is not reported to user
  in cgi. When an invalid column is specified return error code 400
  rather than 404. Make error code 400 also return an error message to
  the user. Reported by: Bernhard Reiter, analysis, fix by John Rouillard.
- issue1408570: Finally fix that form values are lost on edit
  exceptions. This occured for example if editing an issue with the
  classic template and setting 'superseder' to a non-existing issue
  number. All changes to the form where the original field was non-empty
  were lost. (Ralf Schlatterbeck)
- Fix submit_once Javascript function: This needs to return a boolean
  value (not and integer like 0 or 1). And the work-around for an
  ancient version of Internet Explorer would make it break for a recent
  Firefox. The old version would show the popup but after clicking away
  the alert it would load the page. The new version (tested with
  Chromium and Firefox) doesn't load the page. (Ralf Schlatterbeck)
- Fix Traceback in backends/portalocker.py on windows due to missing
  windll import, thanks to Heiko Stegmann for suggesting a first fix.
  (Ralf Schlatterbeck)
- issue2550933 - Fix Traceback in cgi/templating.py when a string is
  passed to PasswordHTMLProperty::plain. (John Rouillard)
- issue2550934 - templating.py-indexargs_form() returns id's as
  space separated list not comma separated. This fixes the format of
  the id url parameter when generated by indexargs_form. (John
  Rouillard)
- issue2550932 - html_calendar produces templating errors for bad date
  strings. Fixed to ignore bad date and highlight todays date in the
  calendar popup.
- Query handling requires that query names for a user are unique.
  Different users are allowed to use the same query name. Under some
  circumstances a user could generate a second query with the same
  name. The SearchAction function has been corrected to report this
  error. Also the index.search.html template in the classic tracker
  and corresponding templates in the other example trackers
  has been modified to include:

    <input type="hidden" name="@template" value="index|search"/>

  so an error from SearchAction will display an error message and keep
  the user on the search page so they can correct the error. See
  ``doc/upgrading.txt``. (John Rouillard)
- When a new named search is created, the index page that is displayed
  doesn't show the name. This has been fixed by setting the @dispname
  to the query's name. (John Rouillard)
- Passing args into indexargs_url(..,{'@queryname': request/dispname
  or None, 'Title': 'some' }) where the value of the arg is None
  will not add the arg to the url. In the example above @queryname
  will only be in the url if dispname is set in the request.
  (John Rouillard)
- The HTMLClass::properties() method produced a list of properties
  that the user could not search. As a result these properties can not
  be used for sorting or grouping index pages. This patch eliminates
  the confusion that results from this mismatch by verifying that all
  properties returned are searchable. (John Rouillard)
- Mutilinks can be displayed with their labelprop using the plain()
  method, but they can not be looped over using tal:repeat if the user
  doesn't have view access to the class the multilink represents. The
  permissions check was changed to require that the user have View
  access to the labelprop for the class rather than View access to the
  class. (John Rouillard)
- issue2550937: fix crash by verifying that sendto is not null before
  calling mailer.smtp_send. Discovered and patched by Trent Gamblin.
  Applied by John Rouillard.
- removed old code from roundup-admin that implemented the obsolete
  config (do_config) command. (John Rouillard)
- Modified configuration option static_files to be a space separated
  list of directories to search for static files in the web interface.
  If one of the elements is -, the search stops and the TEMPLATES
  directory is not searched. See:

    https://sourceforge.net/p/roundup/mailman/message/35773357/

  subject is "showing template sources to all".
- issue2550945: OpenPGP: Extends newissuecopy.py to encrypt if configured.
  (Bernhard Reiter)
- CSRF protection broke the retire function for query edit. Fix
  javascript and make sure csrf tokens are provided in the right
  places. (John Rouillard)
- query.item.html was missing checks to verify that a query should
  be visible to the user. This is fixed and users can only view
  queries that they own or that are not private. (John Rouillard)
- issue2550953: Patch: fix for context.is_view_ok check in jinja2 template
  Form controls are displayed when anonymous views indexes but is
  denied access. (patch by Anton Schur applied by John Rouillard)
- issue2550957: Duplicate emails (with patch).
  Bcc and cc users passed to nosymessage are not properly recorded.
  This results in duplicate emails. (patch by Trent Gamblin (trentgg)
  applied by John Rouillard).
- issue2550954: History display breaks on removed properties
  Now changes to removed properties, and link/unlink events from
  non-existing properties or classes no longer trigger a traceback.
  Concerning the visibility: We have a new config-item
  obsolete_history_roles in the main section that defines which roles
  may see removed properties. By default only role Admin is allowed to
  see these.
- Fix issue2550955: Roundup commits although a Reject exception is raised
  Fix the problem that changes are committed to the database (due to
  commits to otk handling) even when a Reject exception occurs. The fix
  implements separate database connections for otk/session handling and
  normal database operation.
- Allow empty content property for file and message via xmlrpc
  interface. This used to raise a traceback in the (sql) backend.
- Work around a limitation in python2.7 implementation of poplib (for
  the pop3 protocol for fetching emails): It seems poplib applies a
  line-length limit not just to the lines involving the pop3 protocol
  but to any email content, too. This sometimes leads to tracebacks
  whenever an email exceeding this limit is encountered. We "fix" this
  by monkey-patching poplib with a larger line-limit. Thanks to Heiko
  Stegmann for discovering this.
- Fix issue2550963: After refactoring one-time keys from the main
  database we need to commit the password change in the password reset
  mechanism separately. This used to be committed by the otk commit.


2016-01-11: 1.5.1

Pay attention:

  If you have installed an intermediate version from our version control
  system and have modified your tracker instance to escape OK and
  error-messages in the HTML templates you need to revert this change.
  If you're upgrading from a previous roundup release version
  you should look into ``doc/upgrading.txt``.  (Ralf Schlatterbeck)

  Also note the default user permissions, see ``doc/upgrading.txt``.

Features:

- The example local_replace.py has been updated to show how to link to
  modern revision systems using hex revision identifiers.
  This extension is used to expand shortcuts in msgs. (Bernhard Reiter)
- Drop comment in user settings about numeric hour offsets instead of using
  pytz timezone names. Due to DST these are wrong half of the year, it is
  much better to use timezone names. (Thomas Arendsen Hein)
- issue2550793: Wrap messages with very long lines in the web interface.
  (Thomas Arendsen Hein)
- New Link / Multilink option "try_id_parsing": Sometimes the key of a
  class can be numeric -- in that case roundup will try to parse the
  value as an ID when evaluating form values -- not as a key. Specifying
  try_id_parsing='no' for these Link/Multilink will skip the ID step,
  default is 'yes'. (Ralf Schlatterbeck)
- New configuration option 'isolation_level' in rdbms section. Currently
  supported for Postgres and mysql, sets the transaction isolation level.
  Wrong history entries for concurrent database updates observed in
  issue2550806 can be prevented by setting this to 'repeatable read' if
  you want to pay the performance penalty. We test this behaviour in the
  regression tests for Postgres but not currently for mysql.
  See http://www.postgresql.org/docs/9.1/static/transaction-iso.html
  (Ralf Schlatterbeck)
- /xmlrpc endpoint now shows link to XML-RPC documentation if accessed
  through browser, without text/xml Content-Type (anatoly techtonik)
- docs: New dedicated chapter for extensions in ``doc/customizing.txt``
  (anatoly techtonik)
- Increase default height of classhelp windows from 400 to 600.
  (Thomas Arendsen Hein)
- Date properties now can specify (on input) an explicit timezone suffix
  (similar to RFC 2822), e.g. +0200 for CEST or -0500 for EST. This also
  works in the XMLRPC interface. For examples see roundup.date.Date.
  (Ralf Schlatterbeck)
- Add RejectRaw exception to allow unescaped HTML error messages to be
  displayed to the user (thanks Ezio Melotti for the initial patch)
  (John Kristensen)
- Add rel=nofollow to http and https url's in the body of messages.
  This should reduce the value of a public roundup tracker to spammers.
  References like issue20 or msg10 will hyperlink without
  rel=nofollow so that robots can index them. Similar work was done
  for the history display in roundup 1.5.0. (John Rouillard)

Fixed:

- issue2550869 Duplicate mail headers (Reply-To, Message-ID, In-Reply-To)
  when sending out email. Reported with first fix by Mathias Behrle.
  (Bernhard Reiter)
- issue2550830 An empty LinkHTMLProperty cannot be compared successfully.
  Improves the query editing page. Reported and fixed by R David Murray
  (Bernhard Reiter).
- Fix Release-date of 1.5.0 in this file (thanks to Bernhard for
  discovery) (Ralf Schlatterbeck)
- Pythons cgi form code can return a TypeError, we now guard for this
  condition. (Ralf Schlatterbeck)
- Small bug-fix in SQL backends: A query (e.g. in a html menu) with a
  where-clause that always evaluates to false now will not raise a
  traceback. (Ralf Schlatterbeck)
- Remove Python 2.3 compatibility code for i18n (anatoly techtonik)
- If documentation 'sphinx-build' tool is not found in system PATH,
  'setup.py build_doc' command now tries to detect it from PYTHONPATH
  (anatoly techtonik)
- Read version and release for generated documentation from
  roundup/__init__.py. (Thomas Arendsen Hein)
- Do not throw an internal error if a .mo file can not be read
  (Thomas Arendsen Hein)
- issue2550673 Make the "Make a copy" link work by fixing copy_url to properly
  handle multilink properties. (John Rouillard)
- issue2550583, issue2550635 Do not limit results with Xapian indexer
  (Thomas Arendsen Hein)
- Allow using plain() on unsaved dates in HTML forms
  (Thomas Arendsen Hein)
- setup.py now installs static files of the HTML documentation (stylesheets,
  images, etc.) (Thomas Arendsen Hein)
- executable .py scripts need "#!/usr/bin/env python", add this to demo.py,
  remove exec bits from website/wiki/wiki/data/plugin/theme/roundup.py
  (Thomas Arendsen Hein)
- issue2550822: Fix showing more than one additional property in class menu.
  Report and fix by James Mack (Thomas Arendsen Hein)
- Fix String search with special SQL wildcard characters in LIKE/ILIKE
  clause and add testcase (Ralf Schlatterbeck)
- Fix subtle bug when sorting by a Link that contains a Multilink from
  which we also search for an attribute. In that case the LEFT OUTER
  JOIN clause was missing in generated SQL. (Ralf Schlatterbeck)
- Fix another XSS issue2550817. Note that the code that triggers that
  particular bug is no longer in roundup core. But the change to the
  templates we suggest is a *lot* safer as it by default escapes the
  error and ok messages now. Thanks to Thibault Fevry for the original
  bug-report. (Ralf Schlatterbeck)
- issue2117897: Fixed two more places in date.py where seconds can be
  rounded to 60.0 and causing exceptions. Change them to 59.999 as was
  done in the fix for issue2550802. (Thomas Arendsen Hein)
- Fix batch.propchanged for transitive id properties (would result in a
  backtrace when trying to group by property.id) (Ralf Schlatterbeck)
- Fix issue2550835, the test checks for date-range queries with an
  interval that depends on the local time. Put the queried date a little
  later to avoid a race condition where the queried interval doesn't
  match the date because the clock has advanced. (Ralf Schlatterbeck)
- Apply german translation fixes from Debian team in issue2550761,
  thanks to Kai Storbeck for taking the time to report these.
  (Ralf Schlatterbeck)
- Fix issue2550843 Pass text of Unauthorised and Login exceptions instead
  of the exception instance to avoid traceback with string operations.
  (Thomas Arendsen Hein)
- Fix issue2550841 roundup-demo templates not found in virtualenv (John
  Kristensen)
- Security: Default user permissions should not include all user
  attributes. We now limit this to the username, realname and some
  further attributes depending on the schema. Note that we no longer
  include the email addresses, depending on your installation you may
  want to further restrict this or add some attributes like ``address``
  and ``alternate_addresses``. (Ralf Schlatterbeck)
- Correctly recreate the database directory when re-initialising a tracker
  instance. (John Kristensen)
- In case of an error, date fields would lose the calendar help, fixed.
  (Ralf Schlatterbeck)
- demo.py usage message improved: explains "nuke" now. (Bernhard Reiter)
- Fix issue2550735 Missing doc for xmlrpc schema. Thanks to Cedric Krier
  for the patch. (anatoly techtonik)
- Fix two line-break accidents in devel and responsive milestone.item.html
  (Thomas Arendsen Hein)
- Fix broken images in legacy spec.html and original_overview.html, and
  restore web presence for "Roundup's Design Document" (anatoly techtonik)
- Template jinja2: Updated URL to point to http://www.roundup-tracker.org/,
  fixed a typo. (Bernhard Reiter)
- Security: Add mime-type whitelist for attachmens that can be safely
  rendered from Roundup without trigerring security bugs in browser
  plugins, XSS issues and spam. The option ``allow_html_file`` didn't
  provide protection for invalid content-type, in which case browser
  tried to guess the best one. Thanks to Kay Hayen for reporting and
  helping debug this. issue2550848 (Ralf Schlatterbeck, anatoly techtonik)
- Documentation: configuration messages_to_author value "nosy" now documented
  in chapter "customizing". (Bernhard Reiter)
- issue2550877 Failures in test_mailgw.py because of duplicated headers
  and more precise comparision. Writing headers with the email module will use
  continuation_ws = ' ' now for python 2.5 and 2.6. (Bernhard Reiter)
- issue2550870 migrate use of 'rfc822' module to the 'email' module
  (Bernhard Reiter/John Kristensen)
- Doctests for roundup.date.Date are now really executable and don't
  fail. Bug-Fixes in range properties, open intervals with 'to' didn't
  always work. (Ralf Schlatterbeck)
- issue2550881 demo.py: Add pointer how to access demo from remote host.
  Suggested by Karl-Philipp Richter. (Bernhard Reiter)
- issue2550884 roundup-mailgw --help text improved to explain the allowed
  parameters better. Suggested by by Karl-Philipp Richter. (Bernhard Reiter)
- Fix form-parsing: If multiple new items are added to a multilink
  property, the old version would create the new items but only link
  one. (Ralf Schlatterbeck)
- issue2550892 (translation error of priority in locale de) Thanks
  Martin Thomas Swaton for reporting. (Bernhard Reiter)
- Help-Window now gets focus, this prevents the case that help doesn't
  work because an old help-window is below the main window.
  (Ralf Schlatterbeck)
- issue2550811 20% fix: jinja2 template engine now has an example
  how to use non-ascii unicode contents with a custom filter ('| u').
  See updates on http://www.roundup-tracker.org/cgi-bin/moin.cgi/Jinja2
  (Bernhard Reiter)


2013-07-06: 1.5.0

Features:

- issue2550775 Added rel=nofollow to links in the journal linking to
  attachments to allow the admin to delete attachment spam and prevent
  search engines from increasing the rankings. (John Rouillard)
- issue2550808 Enhanced the boolean field template function. Now by
  default the labels generated can be clicked on and select the
  corresponding radio button. Also can create a trivalued radiobutton
  (yes/no/unknown) as well as customize the labels for the
  yes/no/unknown radio buttons.  (John Rouillard)
- issue2550807 enhance classhelp method with ability to set html
  properties on the generated link. (John Rouillard)
- Support for tx_Source property on database handle. Can be used by
  detectors to find out the source of a change in an auditor to block
  changes arriving by unauthenticated mechanisms (e.g. plain email
  where headers can be faked). The property db.tx_Source has the
  following values:

  * None - Default value set to None. May be valid if it's a script
    that is created by the user. Otherwise it's an error and indicates
    that some code path is not properly setting the tx_Source property.
  * "cli" - this string value is set when using roundup-admin and
    supplied scripts.
  * "web" - this string value is set when using any web based
    technique: html interface, xmlrpc ....
  * "email" - this string value is set when using an unauthenticated
    email based technique.
  * "email-sig-openpgp" - this string value is set when email with a
    valid pgp signature is used. (*NOTE* the testing for this mode
    is incomplete. If you have a pgp infrastructure you should test
    and verify that this is properly set.) (John Rouillard)

- Introducing Template Loader API (anatoly techtonik)
- Experimental support for Jinja2, try 'jinja2' for template_engine
  in config (anatoly techtonik)
- A new jinja2 template based on Classic schema and using Twitter
  bootstrap for responsive behaviour.  Run as -
  python demo.py -t jinja2 nuke (Pradip P Caulagi)
- roundup_admin.py and other scripts can now be run directly from the
  sources dir as roundup\scripts\roundup_admin.py (anatoly techtonik)
- Renamed old Templates classes to Loader classes to clarify sources
  for alternative templating engines, updated docs (anatoly techtonik)
- Template selection code is moved from Loader classes into cgi.client
  limiting the responsibility of Loaders to compilation and rendering.
  Internally, templating.find_template is replaced with
  client.selectTemplate (anatoly techtonik)
- Increased generated password length to 12 symbols to slow down GPGPU
  attacks (anatoly techtonik)
- Implement XMLRPC MultiCall (including test), see
  http://docs.python.org/2/library/xmlrpclib.html#xmlrpclib.MultiCall
  (Ralf Schlatterbeck)

Fixed:

- issue2550789: add documentation on how to initialise a tracker
  without exposing the admin password.
- issue2550805: Postgres should search title attribute case insensitive
  like sqlite. Reported and fixed by Tom Ekberg. (Bernhard Reiter)
- Removed some old left over "rlog" references in documentation and code.
  Makes the debugging.txt advise for the database unit tests work again.
  (Bernhard Reiter)
- Fixed OpenPGP support for modern versions of libgpgme. (Bernhard Reiter)
- Restored compatibility with old style trackers (anatoly techtonik)
- Make roundup play nice with setup tools (for using with virtualenv)
  (Pradip Caulagi)
- [minor] Template responsive: make demo.py work out of the box with it,
  by setting the static_files config.ini setting to "static".
  Footer: link fixed and hardcoded last modified date removed. (Bernhard Reiter)
- demo.py print location of tracker home and fully erase its directory
  when nuking (anatoly techtonik)
- demo.py changing hostname in config.ini actually changes the address
  where demo.py listens. (John Rouillard)
- issue2550802: Fixed date so second fraction can't cause rounding to
  60.000 when serialising. Report and fix by Erik Hanspers. (Bernhard Reiter)
- issue2550595: Allow migrating from roundup 0.x to 1.4 (Thomas Arendsen Hein)
- issue2550634: New German orthography corrections (Thomas Arendsen Hein)

2012-12-21: 1.4.21

Features:

- issue2550782: Added a new irker detector to send notifications on IRC
  when an issue is created or messages are added. (Ezio Melotti)
- Beta version of responsive templates using devel schema
  and Twitter Bootstrap for styling (Pradip Caulagi)
- pywin32 is no longer required to run on Windows (anatoly techtonik)
- Rewritten portalocker.py logic in ctypes for Windows (anatoly techtonik)
- Add an interface to register clearCache callbacks in roundupdb.
  Sometimes complicated computations may require an application cache.
  This application can now register a callback to clear the application
  cache, because roundup knows better when to clear it (usually when a
  transaction ends, either with rollback or with commit). The interface
  for this is currently considered experimental. The current interface
  is registerClearCacheCallback(self, method, param) where method is
  called with param as the only parameter.  (Ralf Schlatterbeck)
- Add a script to remove file-spam from a tracker, see
  scripts/spam-remover. (Ralf Schlatterbeck)

Fixed:

- issue2550765: Don't show links in calendar that will fail.
  Found and fixed by C\E9dric Krier. (Bernhard)
- issue2550765: use ``<meta name="robots" content="noindex,
  nofollow">`` in  the _generic.calendar.html to prevent robots to
  follow all the links in the calendar. (Ezio Melotti)
- "BaseException.with_traceback" is not available on Python 2, so use
  "raise E, V, T" instead of "raise E(V).with_traceback(T)".  This change was
  originally introduced in 74476eaac38a. (Ezio Melotti)
- issue2550759: Trailing punctuation is no longer included when URLs are
  converted to links. (Ezio Melotti)
- issue2550574: Restore sample detectors removed in roundup 1.4.9
  (Thomas Arendsen Hein)
- Prevent AttributeError when removing all roles of a user
  (Thomas Arendsen Hein)
- issue2550762 Minor Documentation fix in doc/developers.txt, thanks
  to W. Trevor King. (Bernhard Reiter)
- issue2550766: Minor formatting issues in the docs for date properties,
  thanks John Kristensen. (Bernhard Reiter)
- issue2550738: Fixes for various documentation typoes,
  thanks Nathan Russell. (John Kristensen)
- issue2550756: Fix 'oder' typo in mailer.Mailer.bounce_message docstring,
  thanks W. Trevor King (John Kristensen)
- Fix basic authentication: instatiating the login action would fail if
  the user is not set. We now first set the user to anonymous and then
  try basic authentication if enabled. (Ralf Schlatterbeck)
- Fix xmlrpc permissions for lookup method: Allow if the key attribute
  is either searchable or viewable, don't check id attribute (Ralf
  Schlatterbeck)
- Fix installation documentation (section Prerequisites) to require at
  least python 2.5, thanks to John P. Rouillard for discovering this.
  (committed by Ralf Schlatterbeck)
- Fix version_check.py to require at least python 2.5 (anatoly techtonik)
- Fixing the download button re-activating the cheeseshop plugin in the
  sphinx config. Thanks to Richard for the hint. (Bernhard Reiter)
- issue2550783 devel template's schema.py permissions referenced the
  organization property for the user, but the property is called
  organisation. Thanks to Pradip Caulagi. (committed by John Rouillard)
- issue2550749 - the xmlrpc interface is invoked on content type
  and not url path. Sending any text/xml data to roundup results in
  invoking the xml-rpc interface, but a REST or other interface could
  also consume xml data and do something different. So require the use
  of 'http(s)://.../xmlrpc' uri to trigger the xmlrpc interface.
  (John Rouillard)
- issue2550774: Remove generating documentation with rst2html, and update the
  README.txt with how to create the html docs using sphinx, thanks Kai Storbeck
  (John Kristensen)
- issue2550774: Include doc/conf.py in the release tarball, so people can build
  their own documentation in html, thanks Kai Storbeck (John Kristensen)
- issue2550774: Update website/www/Makefile to symlink COPYING.txt so "make"
  works again, thanks Kai Storbeck (John Kristensen)
- issue2550760: Several improvements to the manpages
  thanks Kai Storbeck & Bastian Kleineidam (John Kristensen)


2012-05-15: 1.4.20

Features:

- Experimental support for the new Chameleon templating engine.
  We now have two configurable templating engines, the old Zope TAL
  templates (called zopetal in the config) and the new Chameleon (called
  chameleon in the config). A new config-option "template_engine" under
  [main] can take these config-options, the default is zopetal.
  Thanks to Cheer Xiao for the idea of making this configurable *and*
  for the actual implementation! (Ralf)
  WARNING: Chameleon support is highly experimental and *not* recommended for
  production use. It has known performance issues and i18n is not yet
  functioning. It's still under active development. Only use this feature if
  you want to experiment with Chameleon and/or help with Roundup
  developement. If you found a bug in Chameleon support, please report after
  testing against latest Roundup source from the Mercurial repository.
- issue2550678: Allow pagesize=-1 which returns all results.
  Suggested and implemented by John Kristensen.
  Tested by Satchidanand Haridas. (Bernhard)
- Allow to turn off translation of generated html options in menu method
  of LinkHTMLProperty and MultilinkHTMLProperty -- default is
  translation as it used to be (Ralf)
- Sending of OpenPGP encrypted mail to all users or selected users (via
  roles) is now working. (Ralf)
- Add config-option "nosy" to messages_to_author setting in [nosy]
  section of config: This will send a message to the author only
  in the case where the author is on the nosy-list (either added
  earlier or via the add_author setting). Current config-options
  for this setting will send / not send to author without considering
  the nosy list. (Ralf)

Fixed:

- issue2550730: FAQ has broken link to Zope book. Reported and fixed by
  John Rouillard.(Bernhard)
- issue2550728: remove buggy parentheses in TAL/DummyEngine.py.
  Reported and fixed by Ralf Hemmecke. (Bernhard)
- issue2550715: IndexError when requesting non-existing file via http.
  Reported and fixed by C\E9dric Krier. (Bernhard)
- issue2550712: exportcsvaction errors poorly when given invalid columns.
  Reported by Will Kahn-Greene, fixed by C\E9dric Krier. (Bernhard)
- issue2550695: 'No sort or group' settings not retained when editing queries.
  Reported and fixed by John Kristensen. Tested by Satchidanand Haridas.
  (Bernhard)
- Fix matching of incoming email addresses to the alternate_addresses
  field of a user -- this would match substrings, e.g. if the user has
  discuss-support@example.com as an alternate email and an incoming mail
  is addressed to support@example.com this would (wrongly) match. (Ralf)
- issue2550729: Fix password history display for anydbm backend, thanks
  to Ralf Hemmecke for reporting. (Ralf)
- OpenPGP support is again working (pyme API has changed significantly) and
  we now have a regression test. We now take care that bounce-messages
  for incoming encrypted mails or mails where the policy dictates that
  outgoing traffic should be encrypted is actually OpenPGP encrypted. (Ralf)
- Ignore confirm set() fields by themselves in the absence of non-"confirm"
  values; otherwise a bare confirm field can be used to change the a
  password. Reported by Cam Blackwood. (Ralf)
- Updated version of simplified Chinese message file by Cheer Xiao:
  Corrected some mistakes, added a few more items and did some
  formating. (Ralf)
- Fix xmlrpc URL parsing so that passwords may contain a ':' character
  (Ralf)
- Be more tolerant when parsing RFC2047 encoded mail headers. Use
  backported version of my proposed changes to
  email.header.decode_header in http://bugs.python.org/issue1079
  (Ralf)
- issue2550684 Fix XSS vulnerability when username contains HTML code,
  thanks to Thomas Arendsen Hein for reporting and patch. (Ralf)
- issue2550711 Fix XSS vulnerability in @action parameter,
  thanks to "om" for reporting. (Ralf)
- issue2550535 In some cases even when keep_quoted_text=yes is
  configured we would strip quoted sections. This hit the python
  bug-tracker especially for python interpreter examples with leading
  '>>>' strings. The fix is slightly different compared to the proposal
  as this broke keep_quoted_text=no in certain cases. We also fix a bug
  where keep_quoted_text=no would drop the last line of a non-quoted
  section if there wasn't an empty line between the next quotes. (Ralf)
- issue2431638 wrong registration link in bounce mail for non-registered
  users reported *years* ago by anonymous (Ralf)
- Fix doc/upgrading.txt which produces errors with latest docutils about
  wrong block structure. Fix .gitignore in doc directory. Thanks to
  Cheer Xiao for the patches. (Ralf)
- Fix wrong execute permissions on some files, thanks to Cheer Xiao for
  the patch. (Ralf)
- Fix override of TemplatingUtils in instance.py, thanks to Cheer Xiao
  for the patch. (Ralf)
- Fix another XSS with the "otk" parameter, thanks to Jesse Ruderman for
  reporting. (Ralf)
- Mark cookies HttpOnly and -- if https is used -- secure. Fixes
  issue2550689, but is untested if this really works in browsers.
  Thanks to Joseph Myers for reporting. (Ralf)
- Fix another XSS with the ok- and error message, see issue2550724. We
  now escape messages when added to the list so we can decide whether to
  escape a message individually for each message. The default is to
  escape. Thanks to David Benjamin for the bug-report and to Ezio
  Melotti for several proposed fixes. (Ralf)


2011-07-15: 1.4.19

Features:

- Xapian indexing improved: Slightly faster and slightly smaller database.
  Closes issue2550687. Thanks to Olly Betts for the patch. (Bernhard Reiter)
- PostgreSQL backend minor improvement: database creation less likely to fail
  for PostgreSQL versions >= 8.1 as the table "postgres" is used by default.
  Closes issue2550543. Thanks to Kai Storbeck for the patch. (Bernhard Reiter)
- Allow HTMLRequest.batch to filter on other permissions than "View"
  (e.g. on the new "Search" permission") by adding a "permission"
  parameter. Thanks to Eli Collins for the patch. Closes issue2550699. (Ralf)

Fixed:

- Installation: Fixed an issue that prevented to use EasyInstall
  and a Python egg. Thanks to Satchidanand Haridas for the patch and
  John Kristensen for testing it. (Bernhard Reiter)
- The PostgreSQL backend quotes database names now for CREATE and DROP,
  enabling more exotic tracker names. Closes issue2550497.
  Thanks to Sebastian Harl for providing the patch. (Bernhard Reiter)
- Updated the url to point to www.roundup-tracker.org in two places in the
  docs. (Bernhard Reiter)
- Do not depend on a CPython implementation detail anymore to make Roundup
  more compatible with other Python implementations like PyPy.
  Closes issue2550707. Thanks to Christof Meerwald. (Bernhard Reiter, Richard)
- Yet another fix to the mail gateway, messages got *all* files of
  an issue, not just the new ones. Thanks to Rafal Bisingier for
  reporting and proposing a fix. The regression test was updated.
  (Ralf)
- Fix version numbers in upgrade documentation, the file-unlink defect
  was in 1.4.17 not 1.4.16. Thanks to Rafal Bisingier. (Ralf)
- Fix encoded email header parsing if multiple encoded and non-encoded
  parts are present. RFC2047 specifies that spacing is removed only
  between encoded parts, we always removed the space. Note that this bug
  was present before mail gateway refactoring :-) Thanks for thorough
  testing of mail gateway code by Rafal Bisingier. (Ralf)
- The "Retire" permission was not being registered. (Richard)
- Fix StringIO issue2550713: io.StringIO in newer versions of python
  returns unicode strings and expects a unicode string in the
  constructor. Unfortunately csv  doesn't handle unicode (yet). So we
  need to use a BytesIO which gets the utf-8 string from the
  web-interface. Compatibility for old versions by using
  StringIO.StringIO for emulating a io.BytesIO also works.
  Thanks to C\E9dric Krier for reporting. Closes issue2550713.
  Added a regression test for EditCSVAction (Ralf)
- Fix issue2550691 where a Unix From-Header was sometimes inserted in
  outgoing emails, thanks to Joseph Myers for the patch. (Ralf)


2011-05-29: 1.4.18

Features:

- Norwegian Bokmal translation by Christian Aastorp (Ralf)
- Allow to specify additional cc and bcc emails (not roundup users) for
  nosymessage used by the nosyreaction reactor. (Ralf)

Fixed:

- File-unlink defect in mailgw fixed! If an email was received
  that contained no attachments, all previous files of the issue were unlinked.
  This defect was introduced with the 1.4.17 release as an unwanted result
  of the mail gate code refactoring. Thanks to Rafal Bisingier for reporting
  and proposing a fix. There is now a regression test in place. (Ralf)

2011-05-13: 1.4.17

Features:

- Allow declaration of default_values for properties in schema.
- Add explicit "Search" permissions, see Security Fix below.
- Add "lookup" method to xmlrpc interface (Ralf Schlatterbeck)
- Multilinks can be filtered by combining elements with AND, OR and NOT
  operators now. A javascript gui was added for "keywords", see issue2550648.
  Developed by Sascha Teichmann; funded by Intevation. (Bernhard Reiter)
- Factor MailGW message parsing into a separate class, thanks to John
  Kristensen who did the major work in issue2550576 -- I wouldn't
  have attempted it without this. Fixes issue2550576. (Ralf)
- Now if the -C option to roundup-mailgw specifies "issue" this refers
  to an issue-like class. The real class is determined from the
  configured default class, or the -c option to the mailgw, or the class
  resulting from mail subject parsing. We also accept multiple -S
  options for the same class now. (Ralf)
- Optimisation: Late evaluation of Multilinks (only in rdbms backends):
  previously we materialized each multilink in a Node -- this creates an
  SQL query for each multilink (e.g. 'files' and 'messages' for each
  line in the issue index display) -- even if the multilinks aren't
  displayed. Now we compute multilinks only if they're accessed (and
  keep them cached).
- Add a filter_iter similar to the existing filter call. This feature is
  considered experimental. This is currently not used in the
  web-interface but passes all tests for the filter call except sorting
  by Multilinks (which isn't supported by SQL and isn't a sane concept
  anyway). When using filter_iter instead of filter this saves a *lot*
  of SQL queries: Filter returns only the IDs of Nodes in the database,
  the additional content of a Node has to be fetched in a separate SQL
  call. The new filter_iter also returns the IDs of Nodes (one by one,
  it's an iterator) but pre-seeds the cache with the content of the
  Node. The information needed for seeding the cache is retrieved in the
  same SQL query as the ids.

Fixed:

- Security Fix: Add a check for search-permissions: now we allow
  searching for properties only if the property is readable without a
  check method or if an explicit search permission (see above unter
  "Features) is given for the property. This fixes cases where a user
  doesn't have access to a property but can deduce the content by
  crafting a clever search, group or sort query.
  see doc/upgrading.txt for how to fix your trackers! (Ralf Schlatterbeck).
- Range support in roundup-server so large files can be served,
  e.g. media files on iOS/iPads; issue2550694. (Bernhard Reiter;
  Thanks to Jon C. Thomason for the patch.)
- Fix search for xapian 1.2 issue2550676
  (Bernhard Reiter; Thanks to Olly Betts for providing the patch.)
- Some minor typos fixed in doc/customizing.txt (Thanks Ralf Hemmecke).
- XML-RPC documentation now linked from the docs/index (Bernhard Reiter).
- Fix setting of sys.path when importing schema.py, fixes issue2550675,
  thanks to Bryce L Nordgren for reporting. (Ralf Schlatterbeck)
- clear the cache on commit for rdbms backends: Don't carry over cached
  values from one transaction to the next (there may be other changes
  from other transactions) see new ConcurrentDBTest for a
  read-modify-update cycle that fails with the old caching behavior.
  (Ralf Schlatterbeck)
- Fix incorrect setting of template in customizing.txt example action,
  patch via issue2550682 (thanks John Kristensen)
- Configuration issue: On some postgresql 8.4 installations (notably on
  debian squeeze) the default template database used for database
  creation doesn't match the needed character encoding UTF8 -- a new
  config option 'template' in the rdbms section now allows specification
  of the template. You know you need this option if you get the error
  message:
  psycopg2.DataError: new encoding (UTF8) is incompatible with the
  encoding of the template database (SQL_ASCII)
  HINT:  Use the same encoding as in the template database, or use
  template0 as template.
  (Ralf Schlatterbeck)
- Fixed bug in mailgw refactoring, patch issue2550697 (thanks Hubert
  Touvet)
- Fix Password handling security issue2550688 (thanks Joseph Myers for
  reporting and Eli Collins for fixing) -- this fixes all observations
  by Joseph Myers except for auto-migration of existing passwords.
- Add new config-option 'migrate_passwords' in section 'web' to
  auto-migrate passwords at web-login time. Default for the new option
  is "yes" so if you don't want that passwords are auto-migrated to a
  more secure password scheme on user login, set this to "no" before
  running your tracker(s) after the upgrade.
- Add new config-option 'password_pbkdf2_default_rounds' in 'main'
  section to configure the default parameter for new password
  generation. Set this to a higher value on faster systems which want
  more security. Thanks to Eli Collins for implementing this (see
  issue2550688).
- Fix documentation for roundup-server about the 'host' parameter as
  suggested in issue2550693, fixes the first part of this issue. Make
  'localhost' the new default for this parameter, note the upgrading
  documentation of changed behaviour.  We also deprecate the empty host
  parameter for binding to all interfaces now (still left in for
  compatibility). Thanks to Toni Mueller for providing the first version
  of this patch and discussing implementations.
- Fixed bug in filter_iter refactoring (lazy multilinks), in rare cases
  this would result in duplicate multilinks to the same node. We're now
  going the safe route and doing lazy evaluation only for read-only
  access, whenever updates are done we fetch everything.

2010-10-08: 1.4.16

Features:

- allow trackers to override the classes used to render properties in
  templating per issue2550659 (thanks Ezio Melotti)
- new mailgw configuration item "subject_updates_title": If set to "no"
  a changed subject in a reply to an issue will not update the issue
  title with the changed subject. Thanks to Arkadiusz Kita and Peter
  Funk for requesting the feature and discussing the implementation.
  http://thread.gmane.org/gmane.comp.bug-tracking.roundup.user/10169
- new rdbms config item sqlite_timeout makes the previously hard-coded
  timeout of 30 seconds configurable. This is the time a client waits
  for the locked database to become free before giving up. Used only for
  SQLite backend.
- new mailgw config item unpack_rfc822 that unpacks message attachments
  of type message/rfc822 and attaches the individual parts instead of
  attaching the whole message/rfc822 attachment to the roundup issue.

Fixed:

- fixed reporting of source missing warnings
- relevant tests made locale independent, issue2550660 (thanks
  Benni B\E4rmann for reporting).
- fix for incorrect except: syntax, issue2550661 (thanks Jakub Wilk)
- No longer use the root logger, use a logger with prefix "roundup",
  see http://thread.gmane.org/gmane.comp.bug-tracking.roundup.devel/5356
- improve handling of '&gt;' when URLs are converted to links, issue2550664
  (thanks Ezio Melotti)
- fixed registration, issue2550665 (thanks Timo Paulssen)
- make sorting of multilinks in the web interface more robust, issue2550663
- Fix charset of first text-part of outgoing multipart messages, thanks Dirk
  Geschke for reporting, see
  http://thread.gmane.org/gmane.comp.bug-tracking.roundup.user/10223
- Fix handling of incoming message/rfc822 attachments. These resulted in
  a weird mail usage error because the email module threw a TypeError
  which roundup interprets as a Reject exception. Fixes issue2550667.
  Added regression tests for message/rfc822 attachments with and without
  configured unpacking (mailgw unpack_rfc822, see Features above)
  Thanks to Benni B\E4rmann for reporting.
- Allow search_popup macro to work with all db classes, issue2550567
  (thanks John Kristensen)
- lower memory footprint for (journal-) import


2010-07-12: 1.4.15

Fixed:

- A bunch of regressions were introduced in the last release making Roundup
  no longer work in Python releases prior to 2.6
- make URL detection a little smarter about brackets per issue2550657
  (thanks Ezio Melotti)


2010-07-01: 1.4.14

Features:

- Preparations for getting 2to3 work, not completed yet. (Richard Jones)

Fixed:

- User input not escaped when a bad template name is supplied (thanks
  Benjamin Pollack)
- The email for the first message on an issue was having its In-Reply-To
  set to itself (thanks Eric Kow)
- Handle multiple @action values from broken trackers.
- Accept single-character subject lines
- xmlrpc handling of unicode characters and binary values, see
  http://thread.gmane.org/gmane.comp.bug-tracking.roundup.user/10040
  thanks to Hauke Duden for reporting these.
- frontends/roundup.cgi got out of sync with the roundup.cgi.Client API
- Default to "text/plain" if no Content-Type header is present in email
  (thanks Hauke Duden)
- Small documentation update regarding debugging aids (Bernhard Reiter)
- Indexer Xapian, made Xapian 1.2 compatible. Needs at least Xapian 1.0.0 now.
  (Bernhard Reiter; Thanks to Olly Betts for providing the patch Issue2550647.)


2010-02-19: 1.4.13

Fixed:

- Multilink edit fields lose their values (thanks Will Maier)


2010-02-09: 1.4.12

Features:

- Support IMAP CRAM-MD5, thanks Jochen Maes

Fixes:

- Proper handling of 'Create' permissions in both mail gateway (earlier
  commit r4405 by Richard), web interface, and xmlrpc. This used to
  check 'Edit' permission previously. See
  http://thread.gmane.org/gmane.comp.bug-tracking.roundup.devel/5133
  Add regression tests for proper handling of 'Create' and 'Edit'
  permissions.
- Fix handling of non-ascii in realname in the nosy mailer, this used to
  mangle the email address making it unusable when replying. Thanks to
  intevation for funding the fix.
- Fix documentation on user required to run the tests, fixes
  issue2550618, thanks to Chris aka 'radioking'
- Add simple doc about translating customised tracker content
- Add "flup" setup documentation, thanks Christian Glass
- Fix "Web Access" permission check to allow serving of static files to
  Anonymous again
- Add check for "Web Access" permission in all web templating permission
  checks
- Improvements in upgrading documentation, thanks Christian Glass
- Display 'today' in the account user's timezone, thanks David Wolever
- Fix file handle leak in some web interfaces with logging turned on,
  fixes issue1675845
- Attempt to generate more human-readable addresses in email, fixes
  issue2550632
- Allow value to be specified to multilink form element templating, fixes
  issue2550613, thanks David Wolever
- Fix thread safety with stdin in roundup-server, fixes issue2550596
  (thanks Werner Hunger)


2009-12-21: 1.4.11

Features:

- Generic class editor may now restore retired items (thanks Ralf Hemmecke)

Fixes:

- Fix security hole allowing user permission escalation (thanks Ralf
  Schlatterbeck)
- More SSL fixes. SSL wants the underlying socket non-blocking. So we
  don't call socket.setdefaulttimeout in case of SSL. This apparently
  never raises a WantReadError from SSL.
  This also fixes a case where a WantReadError is raised and apparently
  the bytes already read are dropped (seems the WantReadError is really
  an error, not just an indication to retry).
- Correct initial- and end-handshakes for SSL
- Update FAQ to mention infinite redirects with pathological settings of
  the tracker->web variable. Closes issue2537286, thanks to "stuidge"
  for reporting.
- Fix some format errors in italian translation file
- Some bugs issue classifiers were causing database lookup errors
- Fix security-problem: If user hasn't permission on a message (notably
  files and content properties) and is on the nosy list, the content was
  sent via email. We now check that user has permission on the message
  content and files properties. Thanks to Intevation for funding this
  fix.
- Fix traceback on .../msgN/ url, this requests the file content and for
  apache mod_wsgi produced a traceback because the mime type is None for
  messages, fixes issue2550586, thanks to Thomas Arendsen Hein for
  reporting and to Intevation for funding the fix.
- Handle OPTIONS http request method in wsgi handler, fixes issue2550587.
  Thanks to Thomas Arendsen Hein for reporting and to Intevation for
  funding the fix.
- Add documentation for migrating to the Register permission and
  fix mailgw to use Register permission, fixes issue2550599
- Fix styling of calendar to make it more usable, fixes issue2550608
- Fix typo in email section of user guide, fixes issue2550607
- Fix WSGI response code (thanks Peter P\F6ml)
- Fix linking of an existing item to a newly created item, e.g.
  edit action in web template is name="issue-1@link@msg" value="msg1"
  would trigger a traceback about an unbound variable.
  Add new regression test for this case. May be related to (now closed)
  issue1177477. Thanks to Intevation for funding the fix.
- Clean up all the places where role processing occurs. This is now in a
  central place in hyperdb.Class and is used consistently throughout.
  This also means now a template can override the way role processing
  occurs (e.g. for elaborate permission schemes). Thanks to intevation
  for funding the change.
- Fix issue2550606 (german translation bug) "an hour" is only used in
  the context "in an hour" or "an hour ago" which translates to german
  "in einer Stunde" or "vor einer Stunde".  So "an hour" is translated
  "einer Stunde" (which sounds wrong at first).  Also note that date.py
  already has a comment saying "XXX this is internationally broken" --
  but at least there's a workaround for german :-) Thanks to Chris
  (radioking) for reporting.


2009-10-09: 1.4.10

Fixes:

- Minor update of doc/developers.txt to point to the new resources
  on www.roundup-tracker.org (Bernhard Reiter)
- Small CSS improvements regaring the search box (thanks Thomas Arendsen Hein)
  (issue 2550589)
- Indexers behaviour made more consistent regarding length of indexed words
  and stopwords (thanks Thomas Arendsen Hein, Bernhard Reiter)(issue 2550584)
- fixed typos in the installation instructions (thanks Thomas Arendsen Hein)
  (issue 2550573)
- New config option csv_field_size: Pythons csv module (which is used
  for export/import) has a new field size limit starting with python2.5.
  We now issue a warning during export if the limit is too small and use
  the csv_field_size configuration during import to set the limit for
  the csv module. (Ralf Schlatterbeck)
- Small fix for CGI-handling of XMLRPC requests for python2.4, this
  worked only for 2.5 and beyond due to a change in the xmlrpc interface
  in python (Ralf Schlatterbeck)
- Document filter method of xmlrpc interface (Ralf Schlatterbeck)
- Fix interaction of SSL and XMLRPC, now XMLRPC works with SSL
  (Ralf Schlatterbeck)

2009-08-10: 1.4.9

Fixes:

- fixed action taken in response to invalid GET request
- fixed classic tracker template to submit POST requests when appropriate
- fix problems with french and german locale files (issue 2550546)
- Run each message of the mail-gateway in a separate transaction,
  see http://thread.gmane.org/gmane.comp.bug-tracking.roundup.user/9500
- fix problem with bounce-message if incoming mail has insufficient
  privilege, e.g., user not existing (issue 2550534)
- fix construction of individual messages to nosy recipents with
  attachments (issue 2550568)
- re-order sqlite imports to handle multiple installed versions (issue
  2550570)
- don't show entire history by default
  (fixes http://bugs.debian.org/cgi-bin/bugreport.cgi?bug=540629)
- remove use of string exception


2009-03-18: 1.4.8

Fixes:

- bug introduced into hyperdb filter (issue 2550505)
- bug introduced into CVS export and view (issue 2550529)
- bugs introduced in the migration to the email package (issue 2550531)
- handle bogus pagination values (issue 2550530)
- fix TLS handling with some SMTP servers (issues 2484879 and 1912923)


2009-03-13: 1.4.7

Features:

- Provide a "no selection" option in web interface selection widgets
- Debug logging now uses the logging module rather than print
- Allow CGI frontend to serve XMLRPC requests.
- Added XMLRPC actions, as well as bridging CGI actions to XMLRPC actions.
- Optimized large file serving via mod_python / sendfile().
- Support resuming downloads for (large) files.

Fixes:

- a number of security issues were discovered by Daniel Diniz
- EditCSV and ExportCSV altered to include permission checks
- HTTP POST required on actions which alter data
- HTML file uploads served as application/octet-stream
- Handle Unauthorised in file serving correctly
- New item action reject creation of new users
- Item retirement was not being controlled
- Roundup is now compatible with Python 2.6
- Improved French and German translations
- Improve consistency of item sorting in HTML interface
- Various other small bug fixes, robustification and optimisation


2008-09-01: 1.4.6

Fixed:

- Fix bug introduced in 1.4.5 in RDBMS full-text indexing
- Make URL matching code less matchy
- Try to clarify mail_domain config setting


2008-08-19: 1.4.5

Feature:

- Add use of username/password stored in ~/.netrc in mailgw (sf patch
  #1912105)

Fixed:

- 'Make a Copy' failed with more than one person in nosy list (sf #1906147)
- xml-rpc security checks and tests across all backends (sf #1907211)
- Send a Precedence header in email so (well-written) autoresponders don't
- Fix mailgw total failure bounce message generation (thanks Bradley Dean)
- Fix for postgres 8.3 compatibility (and bug) (sf patch #2030479 and bug
  #1959261)
- Fix for translations (sf patch #2032526)
- Fire reactors after file storage is all done (sf patch #2001243)
- Allow negative ids other than -1 for item generation (sf patch #1982481)
- Better German translation for retiring users (sf #1998701)
- More improvements to German translation (sf #1919446)
- Add filter() to XML-RPC interface (sf patch #1966456)
- Fix IndexError when there are no messages to an issue (sf patch #1894249)
- Prevent broken pipe errors in csv export (sf patch #1911449)
- New session API and cleanup (anatoly techtonik)
- Make WSGI handler threadsafe (sf #1968027)
- Improved URL matching RE (sf #2038858)
- Allow binary file content submission via XML-RPC (sf #1995623)
- Don't run old code on newer database (sf #1979556)
- Fix HTML injection into page title
- Fix indexer handling of indexed Link properties (sf #1936876)


2008-03-01: 1.4.4

Fixed:

- Security fixes (thanks Roland Meister)


2008-02-27: 1.4.3

Fixed:

- MySQL backend bug introduced in 1.4.2 (TEXT columns need a size when
  being indexed)


2008-02-08: 1.4.2

Feature:

- New config option in mail section: ignore_alternatives allows to
  ignore alternatives besides the text/plain part used for the content
  of a message in multipart/alternative attachments.
- Admin copy of error email from mailgw includes traceback (thanks Ulrik
  Mikaelsson)
- Messages created through the web are now given an in-reply-to header
  when email out to nosy (thanks Martin v. L\F6wis)
- Nosy messages now include more information about issues (all link
  properties with a "name" attribute) (thanks Martin v. L\F6wis)

Fixed:

- Searching date range by supplying just a date as the filter spec
- Handle no time.tzset under Windows (sf #1825643)
- Fix race condition in file storage transaction commit (sf #1883580)
- Make user utils JS work with firstname/lastname again (sf #1868323)
- Fix ZRoundup to work with Zope 2.8.5 (sf #1806125)
- Fix race condition for key properties in rdbms backends (sf #1876683)
- Handle Reject in mailgw final set/create (sf #1826425)


2007-11-09: 1.4.1

Fixed:

- Removed some metakit references


2007-11-04: 1.4.0

Feature:

- Roundup has a new xmlrpc frontend that gives access to a tracker using
  XMLRPC.
- Dates can now be in the year-range 1-9999
- The metakit backend has been removed
- Add simple anti-spam recipe to docs
- Allow customisation of regular expressions used in email parsing, thanks
  Bruno Damour
- Italian translation by Marco Ghidinelli
- Multilinks take any iterable
- config option: specify port and local hostname for SMTP connections
- Tracker index templating (i.e. when roundup_server is serving multiple
  trackers) (sf bug 1058020)
- config option: Limit nosy attachments based on size (Philipp Gortan)
- roundup_server supports SSL via pyopenssl
- templatable 404 not found messages (sf bug 1403287)
- Unauthorized email includes a link to the registration page for
  the tracker
- config options: control whether author info/email is included in email
  sent by roundup
- support for receiving OpenPGP MIME messages (signed or encrypted)

Fixed:

- Handling of unset Link search in RDBMS backend
- Journal export of anydbm didn't correctly export previously empty values
- Fix handling of defaults for date fields
- Fix <form> name in user editing to allow multilink popups to work
- Fix form handling of editing existing hyperdb items from a new item page.
- Added new rdbms-indexes for full-text index which will speed up
  reindexing.
- Turning off indexing for content properties of FileClass instance
  (e.g., "file" and "msg") now works for SQL backends.
- Enabled over-riding of content-type in web interface (thanks
  John Mitchell)
- Validate user timezones to filter bad entries (sf bug 1738470)
- Classic template allows searching for issues with no topic set
  (sf bug 1610787)
- xapian_indexer uses current API for stemming (Rick Benavidez)
  (sf bug 1771414)
- Ensure email addresses are unique (sf bug 1611787)
- roundup_admin tracks uncommitted changes in interactive mode
  for all backends (sf bug 1297014)
- add template search path for easy_install (Marek Kubica)
- don't spam the roundup admin on client shutdowns (Ulrik Mikaelsson)
- respect umask on filestorage backends (Ulrik Mikaelsson) (sf bug 1744328)
- cope with spam robots posting multiple instances of the same form
- include the author of property-only changes in generated messages
- fuller email validation in templates (sf feature 1216291)
- cope with bad cookies from other apps on same domain (sf bug 1691708)
- updated Spanish translation from Ramiro Morales
- clean up query display of "Private to you items" (sf bug 1481394)
- use local timezone for mail date header (sf bug 1658173)
- allow CSV export of queries on selected issues (sf bug 1783492)
- remove blobfiles on destroy (sf bug 1654132)
- handle postgres exceptions during session cleanup (sf bug 1703116)
- update Xapian indexer to use current API
- handle export and import of old trackers that have data attached to
  journal "create" events
- fix a couple more old instances of "type" instead of "ENGINE" for mysql
  backend
- make LinkHTMLProperty handle non-existing keys (sf patch 1815895)


2007-02-15: 1.3.3

Fixed:

- If-Modified-Since handling was broken
- Updated documentation for customising hard-coded searches in page.html
- Updated Windows installation docs (thanks Bo Berglund)
- Handle rounding of seconds generating invalid date values
- Handle 8-bit untranslateable messages from database properties
- Fix scripts/roundup-reminder date calculation (sf bug 1649979)
- Improved due_date and timelog customisation docs (sf bug 1625124)


2006-12-19: 1.3.2

Fixed:

- relax rules for required fields in form_parser.py (sf bug 1599740)
- documentation cleanup from Luke Ross (sf patch 1594860)
- updated Spanish translation from Ramiro Morales (sf patch 1594718)
- handle 8-bit untranslateable messages in tracker templates
- handling of required for boolean False and numeric 0 (sf bug 1608200)
- removed bogus args attr of ConfigurationError (sf bug 1608056)
- implemented start_response in roundup.cgi (sf bug 1604304)
- clarified windows service documentation (sf patch 1597713)
- HTMLClass fixed to work with new item permissions check (sf bug 1602983)
- support POP over SSL (sf patch 1597703)
- clean up input field generation and quoting of values (sf bug 1615616)
- allow use of roundup-server pidfile without forking (sf bug 1614753)
- allow translation of status/priority menu options (sf bug 1613976)


2006-11-11: 1.3.1

Fixed:

- setup.py had broken reference to roundup.cgi (sf bug 1593573)
- full-text search wasn't coping with multiple multilinks to the same class
- unicode / sqlite 3 problem (sf bug 1589292)


2006-11-09: 1.3.0

Feature:

- WSGI support via roundup.cgi.wsgi_handler

Fixed:

- sqlite module detection was broken for python 2.5 compiled without sqlite
  support
- fixed support for pysqlite2 (version 2.1.0 is the minimum version
  supported)
- roundup-server called setuid when run by non-root user
- fix sort/group direction checkbox in issue.index.html (sf bug 1593025)
- fix error detection for non-EN locales of postgres (sf bug 1592249)
- fix email change note rendering of multiline properties (sf patch 1575223)
- fix sidebar search links (sf patch 1574467)
- nicer "permission required" messages (sf patch 1558183)
- fix unstable ordering of detectors (sf bug 1585378)


2006-10-07: 1.2.1

Fixed:

- E-mail subject line prefix delimiter configuration was being ignored.
- Password confirm field in user editing.


2006-10-04: 1.2.0

Feature:

- supports Python 2.5, including the sqlite3 module
- full timezone support (sf patch 1465296)
- handle connection loss when responding to web requests
- match incoming mail In-Reply-To against existing messages when no issue
  id is specified in the Subject
- added StringHTMLProperty wrapped() method to wrap long lines in issue
  display
- include the popcal in Date field editing and search fields by default
- @required in forms may now specify properties of linked items (sf patch
  1507093)
- update for latest version of pysqlite (sf bug 1487098; patch 1534227)
- update for latest version of psycopg2 (sf patch 1429391)
- new "exporttables" command in roundup-admin (sf bug 1533791)
- roundup-admin "export" may specify classes to exclude (sf bug 1533791)
- sorting and grouping by multiple properties is now supported by the
  backends *and* the classic template.
- sorting, grouping, and searching by transitive properties (e.g.,
  messages.author.supervisor) is now supported in all backends
- added filter_sql to SQL backends which takes an arbitrary SQL statement
  and returns a list of item ids


Fixed:

- Verbose option for import and export (sf bug 1505645)
- -c option for roundup-mailgw won't accept parameter (sf bug 1505649)
- '?' in rfc2822-encoded header isn't quoted (sf bug 1505663)
- fix error message in form parser
- updated ZRoundup for Zope 2.9 (sf patch 1511734)
- fix timelog example in customisation doc to mention permissions
- nicer listing of Superseder links (sf non-patch 1497767)
- include roundup-server.ini.example (sf bug 1493859)
- dumb bug in cgi templating utils (sf bug 1490176)
- handle unicode in query names (sf bug 1495702)
- fix error during mailgw bouncing message (sf bug 1413501)
- hyperdb handling of empty raw values for Multilink and Password (sf bug
  1507814)
- don't int() ids (sf bug 1512939)
- fix importing into anydbm backend (sf bug 1512939)
- fix help message for roundup-admin install (sf bug 1494990)
- removed traceback with OTK is used multiple times (sf bug 1240539)
- metakit backend was indexing FileClass content even when asked not to
- anydbm backend will finally sort numerically by ID
- problem with string sorting in anydbm backend fixed: If a string was
  fully numeric it was sorted as a number
- Multilink-sorting now sorts by orderprop not by ID and works for all
  backends
- Bug with name-collisions in sorted classes when sorting by Link
  properties in metakit backend fixed
- Postgres backend allows transaction collisions to be ignored when
  committing cleanup in the sessions database
- translate titles of "show all" and "unassigned" issue lists
  in classic template (sf patch 1424576)
- "as" is a keyword in Python 2.6
- "from __future__" statments need to be first line of file in Python 2.6
- better conflict retry in postgresql backend (sf bug 1552809)
- fix time log example (sf bug 1554630)


2006-04-27: 1.1.2

Feature:

- server-ctl script uses server configuration file (sf bug 1443805)
- mail user interface translated (sf patch 1462491)

Fixed:

- progress display in roundup-admin reindex
- bug in menu() permission filter (sf bug 1444440)
- indexing may be turned off for FileClass "content" now
  ("content" and "type" properties are now automatically included in the
  FileClass schema where previously the "content" property was faked and
  "type" was optional)
- verbose output during import is optional now (sf bug 1475624)
- escape *all* uses of "schema" in mysql backend (sf bug 1472120)
- responses to user rego email (sf bug 1470254)
- dangling connections in session handling (sf bug 1463359)
- reduced frequency of session timestamp update
- classhelp popup pagination forgot about "type" (sf bug 1465836)
- umask is now configurable (with the same 0002 default)
- sorting of entries in classhelp popup (sf bug 1449000)
- allow single digit seconds in date spec (sf bug 1447141)
- prevent generation of new single-digit seconds dates (sf bug 1429390)
- implement close() on all indexers (sf bug 1242477)


2006-03-03: 1.1.1

Fixed:

- failure with browsers not sending "Accept-Language" header
  (sf bugs 1429646 and 1435335)
- translate class name in "required property not supplied" error message
  (sf bug 1429669)
- error in link property lookups with numeric-alike key values (sf bug 1424550)
- ignore UTF-8 BOM in .po files
- add permission filter to menu() implementations (sf bug 1431188)
- lithuanian translation updated by Nerijus Baliunas (sf patch 1411175)
- incompatibility with python2.3 in the mailer module (sf bug 1432602)
- typo in SMTP TLS option name: "MAIL_TLS_CERFILE" (sf bug 1435452)
- email obfuscation code in html templating is more robust
- blank-title subject line handling (sf bug 1442121)
- "All users may only view and edit issues, files and messages they
  create" example in docs (sf bug 1439086)
- saving of queries (sf bug 1436169)
- "Adding a new constrained field to the classic schema" example in docs
  (sf bug 1433118)
- security check in mailgw (sf bug 1442145)
- "clear this message" (sf bug 1429367)
- escape all uses of "schema" in mysql backend (sf bug 1397569)
- date spec wasn't allowing week intervals


2006-02-10: 1.1.0

Feature:

- trackers may configure custom stop-words for the full-text indexer
- login may now be for a single session (and this is the default)
- trackers may hide exceptions from web users (they will be mailed to the
  tracker admin) (hiding is the default)
- include "clear this message" link in the "ok" message bar

Fixed:

- fixes in scripts/import_sf.py
- fix some unicode bugs in roundup-admin import
- Xapian indexer wasn't actually being used and its reindexing of existing
  data was busted to boot
- roundup-admin import wasn't indexing message content
- allow dispname to be passed to renderWith (sf bug 1424587)
- rename dispname to @dispname to avoid name clashes in the future
- fixed schema migration problem when Class keys were removed


2006-02-03: 1.0.1

Feature:

- scripts/import_sf.py will import a tracker from Sourceforge.NET
- added hasRole() to HTMLUser

Fixed:

- SQL generation for sort/group by separate Link properties (sf bug
  1417565)
- fix timezone offsetting in email Date: header
- fix security check for hasPermission('Permission', None)


2006-01-27: 1.0

Feature:

- Lithuanian translation by Aiste Kesminaite
- Web User Interface language selection by form variable @language,
  browser cookie or HTTP header Accept-Language (sf patch 1360321)
- initial values for configuration options may be passed on
  'roundup-admin install' command line (based on sf patch 1237110)
- favicon.ico image may be changed with server config option (sf patch 1355661)
- Password objects initialized from plaintext remember plaintext value
  (sf rfe 1379447)
- Roundup installation document includes configuration example
  for Exim Internet Mailer (sf bug 1393860)
- enable registration confirmation by web only (sf bug 1381675)
- allow preselection of values in templating menu()s (sf patch 1396085)
- display the query name in the header (sf feature 1298535 / patch 1349387)
- classhelp works with Link properties now (sf bug 1410290)
- added setorderprop() and setlabelprop() to Class (sf features 1379534,
  1379490)
- CSV encoding support (sf bug 1240848)
- fields rendered with StructuredText are hyperlinked by default
- additional attributes for input element may be passed to the 'field'
  method of a property wrapper
- added "copy_url" method to generate a URL for copying an item

Fixed:

- MySQL now creates String columns using the TEXT column type
- password.crypt won't work with md5 passwords (sf bug 1372253)
- use quoted printable encoding for nosy attachments that have MIME
  type 'text/plain' but contain 8-bit characters (sf bug 1381559)
- login name and email address fields in the classic template
  are highlighted as required fields (sf bug 1392364)
- french translation updated by Patrick Decat (sf patch 1397059)
- HTTP authorization takes precedence over session cookie (sf bug 1396134)
- enforce correct encoding of PostgreSQL backend (sf bug 1374235)
- grouping/sorting on link to same class fixed (sf bug 1404930)
- all backends implement the retired check in getnodeids (sf bug 1290560)
- fix detection of "missing" existing values in CGI form parser (sf bug
  1414149)
- ZRoundup works again (sf bug 1263842)
- default user template does not display password fields and submit button
  when editing is not allowed
- fix StructuredText import in cgi.templating
- have "System Messages" be marked as such again (sf bug 1281907)
- enable editing of public queries (sf bug 966144)


2005-10-07: 0.9.0b1

Feature:

- added "imapServer.py" script (sf patch 934567)
- added date selection popup windows (thanks Marcus Priesch)
- added Xapian indexer; replaces standard indexers if Xapian is available
- mailgw subject parsing has configurable levels of strictness
- nosy messages may be sent individually to all recipients
- remember where we came from when logging in (sf patch 1312889)


2006-01-27: 0.8.6
Fixed:

- french translation updated by Patrick Decat (sf patch 1397059)
- tighten up Date parsing to not allow 'M/D/YY' (or 'D/M/YY) (sf bug
  1290550)
- handle "schema" being reserved word in MySQL 5+ (sf bug 1397569)
- fixed documentation of filter() in the case of multiple values in a
  String search (sf bug 1373396)
- fix comma-separated ID filter spec in web requests (sf bug 1396278)
- fix Date: header generation to be LOCALE-agnostic (sf bug 1352624)
- fix admin doc description of roundup-server config file
- fix redirect after instant registration (sf bug 1381676)
- fix permission checks in cgi interface (sf bug 1289557)
- fix permission check on RetireAction (sf bug 1407342)
- timezone now applied to date for pretty-format (sf bug 1406861)
- fix mangling of "_" in mail Subject class name (sf bug 1413852)
- catch bad classname in URL (related to sf bug 1240541)
- clean up digested_file_types (sf bug 1268303)
- fix permission checks in mailgw (sf bug 1263655)
- fix encoding of subject in generated error message (sf bug 1414465)


2005-10-07: 0.8.5

Feature:

- Argentinian Spanish translation by Ramiro Morales

Fixed:

- Display of Multilinks where linked Class labelprop values are None
- Fix references to the old * Registration Permissions
- Fix missing merge of fix to sf bug 1177057
- Fix RDBMS indexer indexing UTF-8 words that encode to > 30 chars
- Handle invalidly-specified charsets in incoming email


2005-07-18: 0.8.4

Fixed:

- extra CRs in CSV export files on Windows platform (sf bug 1195742)
- activity RDBMS columns were being reported in changes
- fix name collision in roundup.cgi script (sf bug 1203795)
- fix handling of invalid interval input
- search locale files relative ro roundup installation path (sf bug 1219689)
- use translation for boolean property rendering (sf bug 1225152)
- enabled disabling of REMOTE_USER for when it's not a valid username (sf
  bug 1190187)
- fix invocation of hasPermission from templating code (sf bug 1224172)
- have 'roundup-admin security' display property restrictions (sf bug
  1222135)
- fixed templating menu() sort_on handling (sf bug 1221936)
- allow specification of pagesize, sorting and filtering in "classhelp"
  popups (sf bug 1211800)
- handle dropped properies in rdbms/metakit journal export (sf bug 1203569)
- handle missing Subject lines better (sf bug 1198729)
- sort/group by missing values correctly (sf bugs 1198623, 1176897)
- discard, don't bounce messages to the mailgw when the messages's sender
  is invalid (ie. when we try to bounce, we get a 550 "unknown user
  account" response from the SMTP server) (sf bug 1190906)
- removed debugging code from cgi/actions.py
- refactored hyperdb.rawToHyperdb, allowing a number of improvements
  (thanks Ralf Schlatterbeck)
- don't try to set a timeout for IMAPS (thanks Paul Jimenez)
- present Reject exception messages to web users (sf bug 1237685)


2005-05-02: 0.8.3

Feature:

- chinese translation by limodou

Fixed:

- fix reference to The Zope Book in Roundup FAQ
- disabled file logging in Roundup test suite (sf bug 1155649)
- return original string if message issue xref isn't valid
- fix nosyreaction.py to stop it setting the nosy list unnecessarily
  (see doc/upgrading.txt for how to fix in your trackers)
- after logout, always display tracker home page
- web forms don't create new items if no item properties are set from UI
- item creation failed if multilink fields had invalid entries (sf bug
  1177602)
- fix bdist_rpm (sf bug 1164328)
- fix checking of "Email Access" for Anonymous email registration (sf bug
  1177057)
- disable "Email Access" for Anonymous by default to stop spam regsitering
  users on public trackers
- send errors in the web interface to a logfile by default. Use the
  "debug" multiprocess mode (roundup-server) or the DEBUG_TO_CLIENT var
  (roundup.cgi) to have the errors appear in your browser
- fix setgid typo (sf bug 1171346)
- fix faulty find_template filename facility (sf bug 1163629)
- fix roundup-admin "export" so it creates the target dir if needed
- "fix" roundup-admin "import" to not use "universal newline support" since
  the csv module appears to have its own ideas about such things (sf bug
  1163890)
- fix installation docs referring to old-style configuration variables
- fix roundup-admin "find" for searching Multilinks (sf bug 1189465)


2005-03-03: 0.8.2

Feature:

- roundup-server automatically redirects from trackers list
  to the tracker page if there is only one tracker

Fixed:

- added content to ZRoundup refresh.txt file (sf bug 1147622)
- fix invalid reference to csv.colon_separated
- correct URL to What's New in setup.py meta-data
- change AUTOCOMMIT=OFF to AUTOCOMMIT=0 for MySQL (sf bug 1143707)
- compile message objects in 'setup.py build'
- use backend datatype for journal timestamps in RDBMSes
- fixes to the "Using an external password validation source"
  customisation example (sf bugs 1153640 and 1155108)


2005-02-17: 0.8.1

Fixed:

- replaced MutlilinkIterator with multilinkGenerator (thanks Bob Ippolito)
- fixed broken csv import in roundup.admin module
- fixed braino in HTMLClass.filter() (sf bug 1124213)
- change ZTUtils Iterator to always iter() its sequence argument


2005-01-16: 0.8.0

Fixed:

- fix roundup-server log and PID file paths to be absolute
- fix initialisation of roundup-server in daemon mode so initialisation
  errors are visible
- fix: 'Logout' link was enabled on issue index page only
- have Permissions only test the check function if itemid is suppled
- modify cgi templating system to check item-level permissions in listings
- enable batching in message and file listings
- more documentation of security mechanisms (incl. sf patches 1117932,
  1117860)
- better unit tests for security mechanisms
- code cleanup (sf patch 1115329 and additional)
- issue search page allows setting of no sorting / grouping (sf bug
  1119475)
- better edit conflict handling (sf bug 1118790)
- consistent text searching behaviour (AND everywhere) (sf bug 1101036)
- fix handling of invalid date input (sf bug 1102165)
- retain Boolean selections in edit error handling (sf bug 1101492)
- fix initialisation of logging module from config file (sf bug 1108577)
- removed rlog module (py 2.3 is minimum version now)
- fixed class "help" listing paging (sf bug 1106329)
- nicer error looking up values of None (response to sf bug 1108697)
- fallback for (list) popups if javascript disabled (sf patch 1101626)


2005-01-13: 0.8.0b2

Fixed:

- note about how to run roundup demo in Windows (sf bug 1082090)
- fix API for templating utils extensions - remove "utils" arg (sf bug 1081981)
- back_sqlite.py is missing "import time" (sf bug 1081959)
- fix (list) popup (sf bug 1083570)
- fix some security assertions (sf bug 1085481)
- 'roundup-server -S' always writes [trackers] section heading (sf bug 1088878)
- fix port number as int in mysql connection info (sf bug 1082530)
- fix setup.py to work with <Python2.3 (sf bug 1082801)
- fix permissions checks in cgi templating (sf bug 1082755)
- fix "Users may only edit their issues" example in docs
- handle ~/.my.cnf files for MySQL defaults (sf bug 1096031)


2004-12-08: 0.8.0b1

Feature:

- added MD5 scheme for password hiding
- added support for HTTP charset selection
- implement __nonzero__ for HTMLProperty
- remove "manual" locking of sqlite database
- create a new RDBMS cursor after committing
- added basic logging, and configuration of it and python's logging module
- roundup-mailgw now logs fatal exceptions rather than mailing them to admin
- add a default argument to the DateHTMLProperty.field method, and an
  optional Interval (string or object) to the DateHTMLProperty.now (patch
  from Vickenty Fesunov)
- hide "(list)" popup links when issue is only viewable
- roundup-server options -g and -u accept both ids and names (sf bug 983769)
- roundup-server now has a configuration file (-C option)
- added mod_python interface (see installation.txt)
- reorganised tracker configuration, using ConfigParser config, cleaned-up
  schema definition and implementing easier extension writing (sf rfe 661301)
- Permissions may now be defined on a per-property basis
- added "Create" Permission. Replaces the "Web"- and "Email Registration"
  Permissions.
- added option to turn off registration confirmation via email
  ("instant_registration" in config) (sf rfe 922209)
- roundup-admin reindex command may now work on single items or classes
- multiple selection Link/Multilink search field (thanks Marlon van den Berg)
- relaxed hyperlinking in web interface (accept "issue123" or "Issue 123")
- record journaltag lookup ("fixes" sf bug 998140)
- allow listing popup to be used in query forms (thanks Marcus Priesch)
- roundup windows service may be installed with command line options
  recognized by roundup-server (but not tracker specification arguments).
  Use this to specify server configuration file for the service.
- added experimental multi-thread server
- don't try to import all backends in backends.__init__ unless we *want* to
- unless in debug mode, keep a single persistent connection through a
  single web or mailgw request.
- HTTP Basic Authentication (sf patch 1067690)
- extended security.addPermissionToRole to allow skipping the separate
  getPermission call

Fixed:

- postgres backend open doesn't hide corruption in schema (sf bug 956375)
- \*dbm-style backends nuke() method now clear id counters
- removed safeget() from the API (sf bug 994750)
- demo tracker is always set up on localhost (sf bug 1049101)
- relaxed URL designator syntax to allow issue[0]*1 (sf bug 1054523)


2005-05-02: 0.7.12

Fixed:

- handle capitalisation of class names in text hyperlinking (sf bug
  1101043)
- quote full-text search text in URL generation
- fixed problem migrating mysql databases
- fix search_checkboxes macro (sf patch 1113828)
- fix bug in date editing in Metakit
- allow suppression of search_text in indexargs_form (sf bug 1101548)
- hack to fix some anydbm export problems (sf bug 1081454)
- ignore AutoReply messages (sf patch 1085051)
- fix ZRoundup syntax error (sf bug 1122335)
- fix RDBMS clear() so it resets all class itemid counters


2005-01-06: 0.7.11

Fixed:

- index args URL generation broken in .10 (sf bug 1096027)
- handle NotModified for non-static files (sf patch 1095790)
- fix permission lookup in query editing


2005-01-04: 0.7.10

Fixed:

- reset ID counters if the database is cleared (thanks William)
- apply IE caching "fix" to automatically serve up all pages expired
- fix typo (sf patch 1076629)
- fix hyperlinking of items (sf bug 1080251)
- fix roundup-admin find command handling of Multilinks
- fix some security assertions (sf bug 1085481)
- don't set the title to nothing from incoming mail (thanks Bruce Guenter)
- fix py2.4 strftime() API change bug (sf bug 1087746)
- fix indexer searching with no valid words (sf bug 1086787)
- updated searching / indexing docs
- fix "(list)" popup when list is one item long (sf bug 1064716)
- have RDBMS full-text indexer do AND searching (sf bug 1055435)
- handle spaces in String index params in batching (sf bug 1054224)


2004-10-26: 0.7.9

Feature:

- DateHTMLProperty.field() accepts format string (thanks Wil Cooley)

Fixed:

- popup listing uses filter args (thanks Marlon van den Berg)
- fixed editing of message contents
- loosened the detection of issue cross-references in messages
- open CSV files in "universal newline" mode
- s/Modifed/Modified (thanks donfu)
- applied patch fixing some form handling issues in ZRoundup (sf bug 995565)
- enforce View Permission when serving file content (sf bug 1050470)
- don't index common words (sf bug 1046612)
- don't wrap query.item.html in a <span> (thanks Roch'e Compaan)
- TAL expressions like 'request/show/whatever' return True
  if the request does not contain explicit @columns list
- NumberHTMLProperty should return '' not "None" if not set (thanks
  William)
- ensure multilink ordering in RDBMS backends (thanks Marcus Priesch, sf
  bug 950963)
- always honor indexme property on Strings (sf patch 1063711)
- make hyperdb value parsing errors readable in mailgw errors
- make anydbm journal export handle removed properties
- allow use of XML templates again


2004-10-15: 0.7.8

Fixed:

- Clean out sessions / otks tables when migrating


2004-10-11: 0.7.7

Fixed:

- ZRoundup's search interface works now (sf bug 994957)
- fixed history display when "ascending"
- removed references to py2.3+ boolean values (sf bug 995682)
- fix static file path normalisation in security check (thanks David Linke)
- less specific messages for login failures (thanks Chris Withers)
- Reject raised against email messages should result in email rejection, not
  discarding of the message
- mailgw can override the MAIL_DEFAULT_CLASS
- handle Py2.3+ datetime objects as Date specs (sf bug 971300)
- use row locking in MySQL newid() (sf bug 1034211)
- add sanity check for sort and group on same property (sf bug 1033477)
- extend OTK and session table value cols to TEXT (sf bug 1031271)
- fix lookup of REMOTE_USER (sf bug 1002923)
- new Interval props weren't created properly in rdbms
- date.Interval() now accepts an Interval as a spec (sf bug 1041266)
- handle deleted properties in RDBMS history
- apply timezone in correct direction in user input (sf bug 1013097)
- more efficient find() in RDBMS (sf bug 1012781)


2004-07-21: 0.7.6

Fixed:

- rdbms backend full text search failure after import (sf bug 980314)
- rdbms backends not filtering correctly on link=None
- fix anydbm journal import (sf bug 983166)
- handle postgresql bug in SQL generation (sf bug 984591)
- fix dates-from-Dates (sf bug 984604)
- fix messageid generated when msgid is None for send_message (sf bug 987933)
- make user permissions check more sane (fix search page for anonymous)
- fixed RDBMS filter() for no matches from full-text search (sf bug 990778)
- fixed DateHTMLProperty for invalid date entry (sf bug 986538)
- fixed external password source example (sf bug 986601)
- document the STATIC_FILES config var
- implement the HTTP HEAD command (sf bug 992544)
- fix journal export of files to remove content from CSV files
- API clarification. Previously, the anydbm/bsddb/metakit filter() methods
  had required exact matches to Multilink argument lists. The RDBMS
  backends treated Multilink matches like all other data types - matching
  any of the Multilink argument list is good enough. The latter behaviour
  is implemented across the board now.
- fix metakit handling of filter on Link==None


2004-06-24: 0.7.5

Fixed:

- force lookup of journal props in anydbm filtering
- fixed lookup of "missing" Link values for new props in anydbm backend
- allow list of values for id, Number and Boolean filtering in anydbm
  backend
- fixed some more mysql 0.6->0.7 upgrade bugs (sf bug 950410)
- fixed Boolean values in postgresql (sf bugs 972546 and 972600)
- fixed -g arg to roundup-server (sf bug 973946)
- better roundup-server usage string (sf bug 973352)
- include "context" always, as documented (sf bug 965447)
- fixed REMOTE_USER (external HTTP Basic auth) (sf bug 977309)
- fixed roundup-admin "find" to use better value parsing
- fixed RDBMS Class.find() to handle None value in multiple find
- export now stores file "content" in separate files in export directory


2004-06-10: 0.7.4

Fixed:

- re-acquire the OTK manager when we re-open the database
- mailgw handler can close the database on us
- fixed grouping by a NULL Link value
- fixed anydbm import/export (sf bugs 965216, 964457, 964450)
- fix python 2.3.3 strftime deprecation warning (sf patch 968398)
- fix some column datatypes in postgresql and mysql (sf bugs 962611,
  959177 and 964231)
- fixed RDBMS journal packing (sf bug 959177)
- fixed filtering by floats in anydbm (sf bug 963584)


2004-05-28: 0.7.3

Fixed:

- add "checked" to truth values for Boolean input
- fixed import in metakit backend
- fix SearchAction use of Class.filter(), and clarify API docs for same
- ensure static files may only be served out of the tracker's "static
  files" directory


2004-05-17: 0.7.2

Fixed:

- anydbm sorting with None values (sf bug 952853)
- roundup-server -g option not recognised (sf bug 952310)
- HTML templating isset() inverted (sf bug 951779)
- otks manager missing (sf bug 952931)
- mention DEFAULT_TIMEZONE requirement in upgrading doc (sf bug 952932)
- fix DateHTMLProperty so local() can override user timezone (sf bug
  953678)
- fix anydbm sort/group direction handling, and make RDBMS sort/group use
  Link'ed "order" properties (sf bug 953148)
- fix Interval editing (sf bug 954891)


2004-05-10: 0.7.1

Fixed:

- several temp files made it into the source distribution (sf bug 949243)
- typo in roundup/instance.py
- missing CRLF var in rfc822.py (sf patch 949471)
- fix user creation page
- have roundup server pass though the cause of a "403 Forbidden" response
- fix schema mutation in sqlite backends (thanks Tamer Fahmy)
- make popup Javascript IE 5.0 friendly (thanks Marlon van den Berg)
- fix RDBMS import (thanks Tamer Fahmy)


2004-05-06: 0.7.0

Fixed:

- sqlite migration drops some journal information (thanks David Linke)
- user editing Role entry help text always appears
- disable forking server when os.fork() not available (sf bug 938586)
- removed Boolean from source to make py <2.3 happy (sf bug 938790)
- fix nested scope bug in rdbms multilink sorting
- re-seed the random number generator for each request
- postgresql backend altered to not use popen (thanks Georges Martin)
- fixed journal marshalling in RDBMS backends (sf bug 943627)
- fixed handling of key values starting with numbers (sf bug 941363)
- fixed journal "param" column size in RDBMS backends
- fixed static file serving
- fixed rego from email address (sf bug 947414)
- fixed sqlite journal ordering issue
- fixed mysql date range filtering


2004-04-18: 0.7.0b3

Feature:

- added a favicon
- added url_quote and html_quote methods to the utils object
- added isset method to HTMLProperty
- database export now exports full journals too
- tracker name at end of page title (sf rfe 926840)
- roundup-server now uses the ForkingMixin
- added another sample detector "creator_resolution"
- added search_checkboxes as an option for the search form
- added IMAP support to mail gateway (sf rfe 934000)
- check MANIFEST against the files actually unpacked
- roundupdb nosymessage() takes an optional bcc list

Fixed:

- mysql and postgresql schema mutation now handle added Multilinks
- web CSV export was busted (as was any action returning a result)
- MultiMapping deviated from the Zope C implementation in a number of
  places (thanks Toby Sargeant)
- MySQL and Postgresql use BOOL/BOOLEAN for Boolean types
- OTK generation was busted (thanks Stuart D. Gathman)
- export and import now include journals (incompatible with export < 0.7)
- added "download_url" method to generate a correctly quoted URL for file
  download links (sf bug 927745)
- all uses of TRACKER_WEB now ensure it ends with a '/'
- roundup-admin install checks for existing tracker in target home
- grouping (and sorting) by multilink in RDBMS backends (sf bug 655702)
- roundup scripts may now be asked for their version (sf rfe 798657)
- sqlite backend had stopped using the global lock
- better check for anonymous viewing of user items (sf bug 933510)
- stop Interval from displaying an empty string (sf bug 934022)
- fixed storage of some datatypes in some RDBMS backends


2004-03-27: 0.7.0b2

Feature:

- added CSV export to index pages
- added emailauditor.py which works around a bug in IE. See
  "detectors/emailauditor.py" for more info.
- added dispatcher functionality - see upgrading.txt for more info
- added Reject exception which may be raised by auditors. This is trapped
  by mailgw and may be used to veto creation of file attachments or
  messages. (sf bug 700265)
- queries on a per-user basis, and public queries (sf "bug" 891798 :)
- added DEFAULT_TIMEZONE (sf rfe 895139)
- added HTML page template to the templating context as "template"
- added is_retired to HTMLItems in templating

Fixed:

- Boolean, Date and Link HTML templating was broken
- fix reporting of test inclusion in postgresql test
- EditAction was confused about who "self" was
- edit collision detection was broken for index-page edits
- sqlite backend wasn't migrating multilink tables correctly
- use SimpleCookie instead of Cookie (is an alias for the evil SmartCookie)
- handle older sessions in session dbm
- make presetunread more resilient to status Class changes
- HTMLDatabase classes() was broken


2004-03-24: 0.7.0b1

Major new features:

- added postgresql backend (originally from sf patch 761740, many changes
  since)
- added new "actor" automatic property (indicates user who cause the last
  "activity")
- RDBMS backends implement their session and one-time-key stores and
  full-text indexers; thus they are now performing their own locking
  internally
- all RDBMS backends now have indexes on several columns
- support confirming registration by replying to the email (sf bug 763668)
- all HTML templating methods now automatically check for permissions
  (either view or edit as appropriate), greatly simplifying templates

Other new features:

- simple support for collision detection (sf rfe 648763)
- support setgid and running on port < 1024 (sf patch 777528)
- using Zope3's test runner now, allowing GC checks, nicer controls and
  coverage analysis
- change nosymessage and send_message to accept msgid=None (RFE #707235)
- handle Resent-From: headers (sf bug 841151)
- always sort MultilinkHTMLProperty in the correct order, usually
  alphabetically (sf feature 790512)
- added script for copying user(s) ("scripts/copy-user.py") from tracker
  to tracker (sf patch 828963)
- ignore incoming email with "Precedence: bulk" (sf patch 843489)
- use HTTP 'Content-Length' header (modified sf patch 844577)
- HTML generated is now HTML4 (or optionally XHTML) compliant (sf feature
  814314 and sf patch 834620)
- default stylesheet turns off sidebar when printing
- allow direct supply of filter() arguments in templating (thanks Godefroid
  Chapelle)
- improved body_title slot in HTML templating (sf patch 873502)
- HTMLLinkProperty field() method renders as a field now (thanks darryl)
- cgi Action handlers may now return the actual content to be sent back to
  the user (rather than using some template)
- date.Date now handles fractional seconds

Fixed:

- mysql documentation fixed to note requirement of 4.0+ and InnoDB
- added testing of schema mutation, fixed rdbms backends handling of a
  couple of cases
- HTML 4.01 validation on the 'classic' backend
- messages to the mailgw can be about classes other than issues now.
- signature matching is more precise (sf bug 827775).
- anonymous user can no longer edit or view itself (sf bug 828901).
- corrected typo in installation.html (sf bug 822967).
- clarified listTemplates docstring.
- print a nicer error message when the address is already in use
  (sf bug 798659).
- remove empty lines before sending strings off to the csv parser
  (sf bug 821364).
- centralised conversion of user-input data to hyperdb values (sf bug
  802405, sf bug 817217, sf rfe 816994)
- recalculate SHA on template files when installed tracker used as
  template (sf bug 827510)
- fixed ZRoundup (sf bug 624380)
- the mail gateway now searches recursively for the text/plain and the
  attachments of a message (sf bug 841241).
- fixed display of feedback messages in some situations (sf bug 739545)
- fixed ability to edit "content" property (sf bug 914062)

Cleanup:

- replace curuserid attribute on Database with the extended getuid() method
- extract a new 'mailer' module for sending mail
- extract a '_send_mail' method for testing mail sending
- simplify backend importing
- use roundup_server in demo.py
- implement newItemAction using editItemAction
- use FormError in client.py, moving the handling up to inner_main()
- implemented semantic comparison of Message objects in test_mailgw
- tidied up forms in default stylesheet
- force textareas to use monospace fonts, lessening surprise on the user
- moved out parts of client.py to new modules:

  * actions.py - the xxxAction and xxxPermission functions refactored into
    Action classes
  * exceptions.py - all exceptions
  * form_parser.py - parsePropsFromForm & extractFormList in a FormParser
    class


2004-05-17: 0.6.10

Fixed:

- mysql backend wasn't locking tracker
- ensure static files may only be served out of the tracker's "static
  files" directory


2004-04-18: 0.6.9

Fixed:

- paging in classhelp popup was broken
- socket timeout error logging can fail
- hyperlink designators in message display (sf bug 931828)
- don't match retired items in RDBMS stringFind


2004-04-01: 0.6.8

Fixed:

- existing trackers (ie. live ones) may be used as templates for new
  trackers - the TEMPLATE-INFO.txt name entry has the tracker's dir name
  appended (so the demo tracker's template name is "classic-demo")
- handle bad multilink input at item creation time better (sf bug 917834)
- make sure email signature starts on a newline (sf bug 919759)
- add line to rego email to help URL detection (sf bug 906247)
- look harder for text/plain in email
- fixed fallback excel writer in rcsv so it has a delimiter
- fixed setup.py's use of listTemplates (!)
- make rdbms serialise() less trusting
- handle Boolean values in history HTML display


2004-03-01: 0.6.7

Fixed:

- be more backward-compatible when asking for EMAIL_CHARSET
- made error on create consistent with edit when user enters invalid data
  for Multilink and Link form fields (sf bug 904072)
- made errors from bad input in the quick "Show issue:" form more
  user-friendly (sf bug 904064)
- don't add a query to a user's list if it's already there
- nicer invalid property error in HTML templating
- use EMAIL_CHARSET for message body too (still sf bug 900046)


2004-02-25: 0.6.6

Fixed:

- don't insert spaces into designators, it just confuses users (sf bug
  898087)
- Eudora can't handle utf-8 headers. We love Eudora. (sf bug 900046)
- fixed bug in args to new DateHTMLProperty in the local() method (sf bug
  901444)
- fixed registration (sf bug 903283)
- also changed rego to not use a 302 during confirmation, as this seems to
  confuse some email clients or browsers.


2004-02-16: 0.6.5

Fixed:

- mailgw handling of subject-line errors
- allow serving of FileClass file content when the class isn't called
  "file" (eg. messages and other FileClasses)
- allowed negative ids (ie. new item markers) in HTMLClass.getItem,
  allowing "db/file_with_status/-1/status/menu" to generate a useful
  widget
- fixed content-type when templates are serving up xml (thanks Godefroid
  Chapelle)
- fixed IE double-submit when it shouldn't (sf bug 842254)
- fixed check for JS pop()/push() to make more general (sf bug 877504)
- fix re-enabling queries (sf bug 861940)
- use supplied content-type on file uploads before trying filename)
- fixed roundup-reminder script to use default schema (thanks Klamer Schutte)
- fixed edit action / parsePropsFromForm to handle index-page edits better
- safer logging from HTTP server (sf bug 896917)


2003-12-17: 0.6.4

Fixed:

- fixed date arithmetic to not allow day-of-month == 0 (sf bug 853306)
- fixed date arithmetic to limit hours-per-day to 24, not 60
- hard-coded python2.3-ism (socket.timeout) fixed
- fixed activity displaying as future because of Date arithmetic fix in 0.6.3
  (sf bug 842027).
- fix Windows service mode for roundup-server (sf bug 819890)
- fixed #white in cgitb (thanks Henrik Levkowetz)


2003-11-14: 0.6.3

Fixed:

- fixed detectors fix incorrectly fixed in bugfix release 0.6.2
- added note to upgrading doc for detectors fix in 0.6.2
- added script to help migrating queries from pre-0.6 trackers
- fixed "documentation" of getnodeids in roundup.hyperdb
- added flush() to DevNull (sf bug 835365)
- fixed javascript for help window for only one checkbox case
- date arithmetic was utterly broken, and has been for a long time.
  Date +/- Interval now works, and Date - Date also works (produces
  an Interval.
- handle socket timeout exception (thanks Marcus Priesch)
- fixed retirement of items in rdbms imports (sf bug 841355)
- fixed bug in looking up journal of newly-created items in \*dbm backends


2003-09-29: 0.6.2

Fixed:

- cleaned up, clarified internal caching API in \*dbm backends
- stopped pyc writing to current directory! yay! (patch 800718 with changes)
- fixed file leak in detector initialisation (patch 800715)
- commented out example tracker homes (patch 800720)
- added note about hidden :template var in user.item (bug 799842)
- fixed Apply Error that was raised, when property was deleted from class and
  we are trying to edit an instance


2003-08-31: 0.6.1

Fixed:

- Add note about installing cgi-bin with a different interpreter
- Importing wasn't setting None values explicitly when it should have been
- Fixed import warning regarding 0xffff0000 literal, finally, really this
  time. Checked on win2k. (sf bug 786711)
- fix CGI editCSV action to handle metakit's integer itemids
- apply fix for "remove" links from Klamer Schutte
- added permission check on "remove" link while I was there..
- applied CSV fix for python2.3 (sf bug 790363)
- fixed form padding in LHS menu (sf bug 790502)
- fixed upgrading docs for timezones (sf bug 790498)
- set the content type on page templates (can have XML templates now)
- various cosmetic fixes (thanks James Kew for being persistent :)
- applied patch 739314 (sorry John!)


2003-08-08: 0.6.0

Fixed:

- Fixed editing attributes on FileClass nodes.
- Query editing now works correctly (sf bug 621248)
- roundup-server now logs IP addresses by default (sf bug 778795)
- logfile must be specified if pidfile is (sf bug 772820)
- timelog editing via csv interface crashes (sf bug 699837)
- sort multilinks a little better for grouping (sf bug 772935)
- batch the (list) listings at 500 entries per page (sf bug 759906)
- don't have RDBMS backends list retired nodes (sf bug 767319)
- fix file downloading
- add action attribute to issue.item form tag


2003-07-29: 0.6.0b4

Fixed:

- plugged cross-site-scripting hole (thanks Jeff Epler)
- handle deprecation of FCNTL in python2.2+ (sf bug 756756)
- handle missing Subject: line (sf bug 755331)
- fix New User creation (sf bug 754510)
- fix hackish message escaping (sf bug 757128)
- fix :required ordering problem (sf bug 740214)
- audit some user properties for valid values (roles, address) (sf bugs
  742968 and 739653)
- fix HTML file detection (hence history xref linking) (sf bug 741478)
- session database caches it's type, rather than calling whichdb each time
  around.
- changed rdbms_common to fix sql backends for new Boolean types under Py2.3


2003-06-10: 0.6.0b3

Fixed:

- cgi client was broken during b2 fixing


2003-06-09: 0.6.0b2

Feature:

- added the start/stop/restart/condstart/status roundup-server control
  script

Fixed:

- handle non-existant demo dir (thanks Ollie Rutherfurd)
- strip whitespace from Role names so "User, Admin" will work
- fixed template searching on Windows (thanks J Vickroy)


2003-05-09: 0.6.0b1

Removed:

- having served its purpose as a template for other relational database
  implementations, the gadfly backend has now been removed from the Roundup
  distribution.

Feature:

- new instant-gratification Demo Mode
- support setting of properties on message and file through web and
  email interface (thanks John Rouillard)
- allow additional control over the roundupdb email sending (explicit
  cc addresses, different from address and different nosy list property)
  (thanks John Rouillard)
- applied patch for nicer history display (sf feature 638280)
- cleaning old unused sessions only once per hour, not on every cgi
  request. It is greatly improves web interface performance, especially
  on trackers under high load
- added mysql backend (see doc/mysql.txt for details)
- switch metakit to use "compressed" multilink journal change representation
- metakit now handles "unset" for most types (not Number and Boolean)
- fixed bug in metakit search-by-ID
- added ability to display localized dates in web interface. User input is
  convered to GMT (see doc/upgrading.txt).
- added a form to show a specific issue
- more proper sorting/grouping on mulitilink properties. Sorting is performed
  not only by number of links, but also by links itself. This makes usable
  grouping e.g. by topic multilink
- add "ago" to intervals in the past (sf bug 679232)
- included UN*X manual pages from Bastian Kleineidam
- implemented extension to form parsing to allow editing of multiple items
  and creation of multiple items (but only one per class)
- the colon ":" special form variable designator may now be any of : + @
- trackers' templates directory can contain subdirectories with static files
  (e.g. images). They are accessible naturally: _file/images/img.gif
- altered Class.create() and FileClass.create() methods to make "content"
  property available in auditors
- can now configure CC to author only for messages creating issues (sf
  feature 625808)
- registration is now a two-step process, with confirmation from the email
  address supplied in the registration form
- added password reset feature for forgotten password / login
- added support for last-modified and if-modified-since headers for static
  file serving
- added Node.get() method
- nicer page titles (sf feature 65197)
- relaxed CVS importing (sf feature 693277)
- added support for searching on ranges of dates and intervals (see
  doc/user_guide.txt in chapter "Searching Page" for details) (closes sf
  feature 700178)
- role names made case insensitive
- added ability to restore retired nodes
- more lenient date input and addition Interval input support (sf bug 677764)
- roundup mailgw now handles apop
- implemented ability to search for multilink properties with no value
- Class.find() may now find unset Links (sf bug 700620)
- more flexibility in classhelp link labelling (sf feature 608204)
- added command-line functionality for roundup-admin (sf feature 687664)
- added nicer popup windows for topic, nosy, etc (has add/remove buttons)
  thanks Gus Gollings
- HTML templating files now have a .html extension
- Roundup templates are now distributed much more sanely, allowing for
  3rd-party templates.
- extended date syntax to make range searches even more useful
- SMTP login and TLS support added (sf bug 710853 with extras ;)
  Note: requires python 2.2+
- added Windows Service mode for roundup-server when daemonification is
  attempted on Windows.
- sort HTMLClass.properties results by name (sf feature 724738)
- nicer index navigation (sf feature 676866)

Fixed:

- applied unicode patch. All data is stored in utf-8. Incoming messages
  converted from any encoding to utf-8, outgoing messages are encoded
  according to rfc2822 (sf bug 568873)
- fixed layout issues with forms in sidebar
- fixed timelog example so it handles new issues (sf bug 678908)
- handle missing os.fork() (sf bug 681046)
- added warning filter for "FutureWarning: hex/oct constants > sys.maxint will
  return positive values..." (literal 0xffff0000 in portalocker.py)
- fixed ZPT code generating SyntaxWarning for assignment to None
- open static files using binary mode (sf bug 693208)
- fixed deja-vu bug 692910
- don't display "Editing" on read-only pages (sf bug 651967)
- re-worked detectors initialisation - woohoo, no more cross-importing!
- fixed export/import of retired nodes (sf bug 685273)
- remember the display template specified during edit (sf bug 701815)
- added example HTML tempating for vacation flag (sf bug 701722)
- finally, tables autosize columns (sf bug 609070)
- added creation to index columns (sf bug 708247)
- fixed missing (pre-commit) journal entries in \*dbm backends (sf bug 679217)
- URL cited in roundup email confusing dumb Email clients (sf bug 716585)
- set title on issues even when the email body is empty (sf bug 727430)
- under the heading of "questionable whether it's a fix or not"
  (sf "bug" 621226 for the users of the "standards compliant" browser IE)


2003-05-08: 0.5.7

Fixed:

- fixed Interval maths (sf bug 665357)
- fixed sqlite rollback/caching bug (sf bug 689383)
- fixed rdbms table update detection logic (sf bug 703297)
- fixed detection of bad date specs (sf bug 691439)
- required String properties not being flagged (thanks Ajit George)
- only look for CSV files when importing (thanks Dan Grassi)
- can now unset values in CSV editing (sf bug 704788)
- fixed rdbms email address lookup (case insensitivity)
- email file attachments added to issue files list (sf bug 711501)
- added socket timeout to attempt to prevent stuck processes (sf bug 665487)
- email registered users shouldn't be able to log in (sf bug 714673)
- handle missing addresses on users (sf bug 724537)


2003-02-27: 0.5.6

Fixed:

- fixed templating filter function arguments (sf bug 678911)
- fixed multiselect in searching (sf bug 676874)
- fixed parsing of content-disposition filenames (sf bug 675116)
- added 'h' to roundup-server optarg list (sf bug 674070)
- fixed doc for db.history in anydbm and rdbms_common (sf bug 679221)
- fixed roundup-reminder (sf bug 681042)
- fixed int assumptions about Number values (sf bug 677762)
- clarified licensing
- another attempt to fix cookie misbehaviour - customise cookie name using
  tracker name
- fixed error in indexargs_url (thanks Patrick Ohly)
- fixed getnode (sf bug 684531)
- fixed args to some date templating methods (sf bug 689670)
- fixed database corruption in rdbms property mutation


2003-01-24: 0.5.5

Fixed:

- fixed rdbms searching by ID (sf bug 666615)
- fixed metakit searching by ID
- detect corrupted index and raise semi-useful exception (sf bug 666767)
- open server logfile unbuffered
- revert StringHTMLProperty to not hyperlink text by default
- fixes to CGI form handling
- fix unlink bug in metakit backend
- fixed hyperlinking ambiguity (sf bug 669777)
- fixed cookie path to use TRACKER_WEB (sf bug 667020) (thanks Nathaniel Smith
  for helping chase it down and Luke Opperman for confirming fix)


2003-01-10: 0.5.4

Fixed:

- key the templates cache off full path, not filename
- implemented whole-database locking
- hyperlinking of special text (url, email, item designator) in messages
- fixed time default in date.py
- fixed error in cgi/templates.py (sf bug 652089)
- fixed handling of missing password (sf bug 655632)
- applied patches for handling Outlook quirks (thanks Andrey Lebedev)
  (multipart/alternative, "fw" and content-type "name")
- fire auditors and reactors in rdbms retire (thanks Sheila King)
- better match for mailgw help "command" text
- handle :add: better in cgi form parsing (sf bug 663235)
- handle all-whitespace multilink values in forms (sf bug 663855)
- fixed searching on date / interval fields (sf bug 658157)
- fixed form elements names in search form to allow grouping and sorting
  on "creation" field
- display of saved queries is now performed correctly


2002-12-11: 0.5.3

Fixed:

- added mention of how to give users multiple Roles
- mention needed trailing "/" in TRACKER_WEB
- fixed upgrading doc to have CGI changes in the correct order
- fixed double-close of anydbm backend (sf bug 639030)
- removed use of string/strop from TAL/TALInterpreter
- handle KeyboardInterrupt nicely
- fixed Date and Interval form value handling
- fixed Date.local()
- email quoted text stripping is controllable again (sf bug 650742)
- extract attachment name from content-disposition if name is missing (sf
  bug 637278)
- removed FILTER_POSITION from bundled configs
- reverse message listing in issue display (reversion of recent change)
- bad entries for multilink editing in cgi don't traceback now (sf bug 640310)
- detect and break email loops (sf bug 640854)
- finished of handling of retired flag in filter() (sf bug 635260)
- allow StringHTMLProperty in MultilinkHTMLProperty test to work
- don't set explicit None Link properties in web create
- fixed nasty sorting bug that was lowercasing properties
- allow multiple :remove and :add elements per property being edited
- added date header to emails (sf bug 651358)


2002-11-07: 0.5.2

Fixed:

- added quotes around python interpreter in windows bat (sf bug 623963)
- fixed link at end of installation doc (sf bug 623957)
- handle "classname" URL path errors cleaner (generate a 404)
- added CGI :remove:<propname> and :add:<propname> which specify item ids to
  remove / add in <propname> multilink.
- bugfix in boolean templating
- remember the change note on bad submissions (sf bug 625989)
- highlight required form fields (sf bug 625989)
- force non-word boundary to match re: in subject (sf bug 626303)
- handle sqlite bug (<2.7.2) (sf bug 630828)
- handle missing props in anydbm stringFind
- updated email package address formatting (deprecation)
- copied email address quoting from email v2.4.3 so we're consistent with 2.2
- email summary extraction now takes the first whole sentence or line -
  whichever is longer
- documented dependency on Active State (sf bug 623959)
- ensured there's no zero-length files in source (sf bug 633622)
- added ID to the search page (sf bug 631601)
- fixed filtering by id in anydbm
- show issue ID in the headings (sf bug 631598)
- show entire messages by default in issues (sf bug 625995)
- fixed journalling to save old values instead of new (sorry it took so long GM)
- handle missing REQUEST_URI for cgi-bin users (sf bug 620163)


2002-10-16: 0.5.1

Fixed:

- highlight rows in groups of three
- metakit cleanups
- nicer "navigation" style in index views
- handle missing Link values in anydbm backend set() operation
- fixed filter() with no sort/group (sf bug 618614)
- fixed register with no session (sf bug 618611)
- fixed log / pid file path handling in roundup-server (sf bug 617981)
- fixed old gadfly compatibiltiy problem, for sure this time (sf bug 612873)
- https URLs from config now recognised as valid (sf bug 619829)
- nicer display of tracker list in roundup-server (sf bug 619769)
- fixed some missed renaming instance -> tracker (sf bug 619769)
- allow blank passwords again (sf bug 619714)
- expose the tracker config as a variable for templating
- homogenise newlines in CGI text submissions (sf bug 614072)
- merged Zope Collector #372 fix from ZPT CVS trunk
- fixed history to display username instead of userid
- shipped templates didn't import all hyperdb types in dbinit.py
- fixed bug in Interval serialisation
- handle "unset" status in status auditor (sf bug 621250)
- issues in 'done-cbb' are now also moved to 'chatting' on new messages
- implemented the missing Interval.__add__
- added ability to implement new templating utility methods
- expose the Date.pretty method to templating
- made form table cell alignment consistent (sf bug 621887)
- include stylesheet in docs (sf bug 623183)
- store PIPE messages so we can re-send them on errors (sf bug 623082)
- implemented "retire" cgi action, added to user index (sf bug 618612)
- included doc ideas from Bernhard Reiter (sf feature 621941)


2002-10-02: 0.5.0

Fixed:

- fixed style for alternating rows in user lists
- fixed query edit form so it doesn't barf
- #617133 ] 0.5.0pr1 uses nonexistent renderTemplate
- merged Zope Collector #539 fix from ZPT CVS trunk


2002-09-27: 0.5.0 pr1

Fixed:

- handling of None for Date/Interval/Password values in export/import
- handling of journal values in export/import
- password edit now has a confirmation field
- registration error punts back to register page
- gadfly backend now handles changes to the schema - but only one property
  at a time
- cgi.client base URL is now obtained from the config TRACKER_WEB
- request.url has gone away - there's too much magic in trying to figure
  what it should be
- cgi-bin script redirects to https now if the request was https
- FileClass "content" property wasn't being returned by getprops() in most
  backends
- we now verify instance attributes on instance open and throw a useful error
  if they're not all there
- sf 611217 ] menu() has problems when labelprop==None
- verify contents of tracker module when the tracker is opened
- many performance improvements in \*dbm and sql backends
- mailgw was missing an "import sys"
- setup now installs scripts with python -O flag, doubling performance in some
  cases (there's a lot of __debug__ use)
- fix :required for Link menus
- import wasn't setting the ID to maxid+1
- added getItem to HTMLClass so you can access arbitrary items in templates
- index filtering form values may now be key values too
- replaced the content() callback ickiness with Page Template macro usage
- changed the default CSS style to be less offensive to some ;)
- better handling of Page Template compilation errors
- handle multiple unrelated indexed classes
- #614188 ] Exception in mailgw.py
- #613310 ] traceback on onexistant items
- #613291 ] typos in nosy list
- handle stupid mailers that QUOTE their Re; 'Re: "[issue1] bla blah"'
- giving a user a Role that doesn't exist doesn't break stuff any more
- revamped user guide, customisation guide, added maintenance guide
- merge Zope Collector #538 fix from ZPT CVS trunk (path expressions with a
  non-path final alternate no longer try to call a value returned by that
  alternate)
- merge Zope Collector #573 fix from ZPT CVS trunk
- merge Zope Collector #580 fix from ZPT CVS trunk
- added "crypt" password encoding and ability to set password with
  already encrypted password through roundup-admin
- fixed the mailgw so that anonymous users may still access it
- add hook to allow external password verification, overridable in the
  tracker interfaces module
- fixed login attempt by user that doesn't exist


2002-09-13: 0.5.0 beta2

Fixed:

-  all backends now have a .close() method, and it's used everywhere
-  fixed bug in detectors __init__
-  switched the default issue item display to only show issue summary
   (added instructions to doc to make it display entire content)
-  MANIFEST.in was missing a lot of template files
-  added generic item editing
-  much nicer layout of template rendering errors
-  added context/is_edit_ok and context/is_view_ok convenience methods and
   implemented use of them in the classic template


2002-09-11: 0.5.0 beta1

Fixed:

-  #576086 ] dumb copying mistake (frontends/ZRoundup.py)
-  installation instructions now mention "python2" in "testing your python".
-  made the unit tests run again - they were quite b0rken
-  #571170 ] gdbm deadlock
-  #576241 ] MultiLink problems in parsePropsFromForm
-  fixed the date module so that Date(". - 2d") works
-  web forms may now unset Link values (like assignedto)
-  cleanup: moved roundup.templatebuilder to roundup.templates.builder
-  instance __init__ no longer silently traps dbinit import errors

Feature:

-  new backend for metakit (thanks Gordon McMillan)
-  new backend for gadfly (it's as done as it's going to get)
-  further split the dbm backends from the core code, allowing easier
   non-dict-like backends (eg metakit, RDB)
-  implemented and used the new access control mechanisms (Permissions, Roles)
   (see doc/security.txt)
-  switched templating to use Zope's PageTemplates (yay!)
-  switched to sessions for web authentication
-  added Boolean and Number types
-  fixed the journal bloat
-  updated design document for new access controls
-  updated customisation document, including more examples
-  entire database export and import (incl files)
-  better mailgw help message (feature request #558562)
-  re-enabled link backrefs from messages (feature request #568714)
-  the page layout is now templatable
-  re-worked cgi interface to abstract out the explicit "issue" interface
-  have index page handle mid-page errors better so header and footer are
   still visible
-  we handle "not found", access and item page render errors better
-  fixed double-submit by having new-item-submit redirect at end
-  daemonify roundup-server (fork, logfile, pidfile)
-  modify cgitb to display PageTemplate errors better
-  rename to "instance" to "tracker"
-  have roundup.cgi pick up tracker config from the environment
-  revamped look and feel in web interface
-  cleaned up stylesheet usage
-  several bug fixes and documentation fixes
-  added is_retired test to hyperdb.Class
-  added capability to save queries:

   - a query Class with name, klass (to search) and url (query string)
     properties
   - a Multilink to query on user called queries
   - html templates for query, and a list of queries in user.item
   - search form has Save button & name input
   - saved queries put in menu in pagehead
   - for migration, none of the above is required and old behavior preserved.
   - showquery translates search form <-> query string

-  cleaned up the indexer code:

   - it splits more words out
   - removed code we'll never use (roundup.roundup_indexer has the full
     implementation, and replaces roundup.indexer)
   - only index text/plain and rfc822/message (ideas for other text formats to
     index are welcome)
   - added simple unit test for indexer. Needs more tests for regression.
   - all String properties may now be indexed too. Currently there's a bit of
     "issue" specific code in the actual searching which needs to be
     addressed. In a nutshell:

     + pass 'indexme="yes"' as a String() property initialisation arg, eg:
           file = FileClass(db, "file", name=String(), type=String(),
               comment=String(indexme="yes"))
     + the comment will then be indexed and be searchable, with the results
       related back to the issue that the file is linked to

   - as a result of this work, the FileClass has a default MIME type that may
     be overridden in a subclass, or by the use of a "type" property as is
     done in the default templates.
   - the regeneration of the indexes (if necessary) is done once the schema is
     set up in the dbinit.
   - new "reindex" command in roundup-admin used to force regeneration of the
     index

-  added email display function - mangles email addrs so they're not so easily
   scraped from the web
-  switched to using a session-based web login
-  made mailgw handle set and modify operations on multilinks (bug #579094)
-  fixed the journal bloat from multilink changes - we just log the add or
   remove operations, not the whole list


2002-06-24: 0.4.2

Fixed:

-  Cleaned up the hyperdb unit tests.
-  Applied patch from Andrew W. Nosenko to give nicer Unauthorised message
   when anonymous user tries to edit. Should've been applied in 0.4.2pr1. Oops.
-  Added more detailed note to MIGRATION regarding the detectors changes.


2002-06-19: 0.4.2pr1

Feature:

-  added a "detectors" directory for people to put their useful auditors and
   reactors in. Note - the roundupdb.IssueClass.sendmessage method has been
   split and renamed "nosymessage" specifically for things like the nosy
   reactor, and "send_message" which just sends the message.
-  link() htmltemplate function now has a "showid" option for links and
   multilinks. When true, it only displays the linked node id as the anchor
   text. The link value is displayed as a tooltip using the title anchor
   attribute.
   To use in eg. the superseder field, have something like this::

     <td>
      <display call="field('superseder', showid=1)">
      <display call="classhelp('issue', 'id,title', label='list', width=500)">
      <property name="superseder">
       <br>View: <display call="link('superseder', showid=1)">
      </property>
     </td>

-  stripping of the email message body can now be controlled through the
   config variables EMAIL_KEEP_QUOTED_TEXT and EMAIL_LEAVE_BODY_UNCHANGED.
-  all database files created are now group readable and writable.
-  added option to automatically add the authors and recipients of messages
   to the nosy lists with the options ADD_AUTHOR_TO_NOSY (default 'new') and
   ADD_RECIPIENTS_TO_NOSY (default 'new'). These settings emulate the current
   behaviour. Setting them to 'yes' will add the author/recipients to the nosy
   on messages that create issues and followup messages.
-  reverting to dates for intervals > 2 months sucks
-  changed the default message list in issues to display the message body
-  applied patch #558876 ] cgi client customization
-  split instance initialisation into two steps, allowing config changes
   before the database is initialised.
-  don't create an empty message on email issue creation if the email is empty
-  may now display additional fields in Multilink form menus
-  #541941 ] changing multilink properties by mail
-  #526730 ] search for messages capability
-  #505180 ] split MailGW.handle_Message:

   - also changed cgi client since it was duplicating the functionality

Fixed:

-  stop sending blank (whitespace-only) notes
-  cleanup of serialisation for database storage
-  node ids are now generated from a lockable store - no more race conditions
-  sorting was applied to all nodes of the MultiLink class instead of
   to the nodes that are actually linked to in the "field" template
   function.  This adds about 20+ seconds in the display of an issue if
   your database has a 1000 or more issues in it.
-  added missing documentation for a few of the config option values
-  file upload broke if you didn't supply a change note
-  fixed SCRIPT_NAME in ZRoundup for instances not at top level of Zope
   (thanks dman)
-  fixed some sorting issues that were breaking some unit tests under py2.2
-  mailgw test output dir was confusing the init test (but only on 2.2 *shrug*)
-  node caching now works, and gives a small boost in performance
-  #449374 ] re-enable bsddb3 backend
   bsddb3 backend now works, reinstating
-  #551483 ] assignedto in Client.make_index_link
-  made backends.__init__ be more specific about which ImportErrors it really
   wants to ignore
-  fixed the example addresses in the templates to use correct example domains
-  cleaned out the template stylesheets, removing a bunch of junk that really
   wasn't necessary (font specs, styles never used) and added a style for
   message content
-  build htmlbase if tests are run using CVS checkout
-  #565979 ] code error in hyperdb.Class.find
-  #565996 ] The "Attach a File to this Issue" fails
-  #564271 ] find() and new properties
-  #562130 ] cookie path generated from ZRoundup was wrong in some situations
-  remove CR characters embedded in messages (ZRoundup)
-  properly quote the email address and "real name" in all situations using the
    'email' module if it is available and 'rfc822' otherwise
-  #565992 ] if ISSUE_TRACKER_WEB doesn't have the trailing '/', add it
-  use the rfc822 module to ensure that every (oddball) email address and
   real-name is properly quoted
-  #558867 ] ZRoundup redirect /instance requests to /instance/
-  #569415 ] {version}
-  #569178 ] type error
   was fixed as part of the general cleanup of reactors


2002-03-25: 0.4.1

Feature:

-  use blobfiles in back_anydbm which is used in back_bsddb.
   change test_db as dirlist does not work for subdirectories.
   ATTENTION: blobfiles now creates subdirectories for files.
-  add module blobfiles in backends with file access functions.
-  roundup db catch only IOError in getfile.
-  roundup db catches retrieving not existing files.
-  #503204 ] mailgw needs a default class:

   - partially done - the setting of additional properties can wait for a
     better configuration system.

-  Alternate email addresses are now available for users. See the MIGRATION
   file for info on how to activate the feature.
-  #511168 ] Web interface: Adding new products
   Classes that don't provide template html get a default edit
   interface now:

   - access using the admin "class list" interface
   - limited to admin-only
   - requires the csv module from object-craft (url given if it's missing)

-  Added popup help for classes using the classhelp html template
   function.

   - add ``<display call="classhelp('priority', 'id,name,description')">``
     to an item page, and it generates a link to a popup window which displays
     the id, name and description for the priority class. The description
     field won't exist in most installations, but it will be added to the
     default templates.

-  #517734 ] web header customisation is obscure
-  All messages sent to the nosy list are now encoded as
   quoted-printable before they are sent.
-  Fixed display of mutlilink properties when using the template
   functions, menu and plain.

Fixed:

-  Clean up mail handling, multipart handling.
-  respect encodings in non multipart messages.
-  makeHtmlBase: re.sub under python 2.2 did not replace '.', string.replace
   does it.
-  preamble in tepmlateBuilder mentioned htmldata
-  mailgw checks encoding on first part too.
-  #511586 ] unittest FAIL: testReldate_date
-  Added a uniquely Roundup header to email, "X-Roundup-Name"
-  All forms now have "double-submit" protection when Javascript is enabled
   on the client-side.
-  #516883 ] mail interface + ANONYMOUS_REGISTER
-  #516854 ] "My Issues" and redisplay
-  #517906 ] Attribute order in "View customisation"
-  #514854 ] History: "User" is always ticket creator
-  wasn't handling cvs parser feeding correctly
-  fixed some problems in date calculations (calendar.py doesn't handle over-
   and under-flow). Also, hour/minute/second intervals may now be more than
   99 each.
-  #527416 ] roundup-admin uses undefined value
-  #527503 ] unfriendly init blowup when parent dir
   (also handles UsageError correctly now in init)
-  #524129 ] roundup-admin gets python path wrong


2002-01-24: 0.4.0

Feature:

-  much nicer history display (actualy real handling of property types etc)
-  journal entries for link and mutlilink properties can be switched on or
   off
-  properties in change note are now sorted
-  you can now use the roundup-admin tool pack the database

Fixed:

-  the mail gateway now responds with an error message when invalid values
   for arguments are specified for link or mutlilink properties
-  modified unit test to check nosy and assignedto when specified as arguments
-  handle attachments with no name (eg tnef)
-  fixed setting nosy as argument in subject line
-  fixed back_bsddb so it passed the journal tests
-  fixed status changes in mail gateway (eg. unread -> chatting)
-  we'll actually distribute the frontends directory now, as advertised...
-  handle stripping of "AW:" from subject line
-  htmltemplate list() wasn't sorting...
-  unit tests for html templating (and re-enabled the listbox field for
   multilinks)
-  allow abbreviation of "help" in admin tool too.
-  run_tests testReldate_date failed if LANG is 'german'
-  mailgw failures (unexpected ones) are forwarded to the roundup admin


2002-01-16: 0.4.0b2

Fixed:

-  #495392 ] empty nosy -patch
-  #500574 ] messageid must have format <part1@part2>
-  fixed some problems with web editing and change detection
-  mail splitting wasn't detecting responses in the same "section" as quoted
   text
-  missed a "from i18n import _" in date.py
-  #501690 ] MIGRATION.txt incomplete
-  #502342 ] pipe interface
-  #502437 ] rogue reactor and unittest
-  re-enabled dumbdbm when using python >2.1.1 (ie 2.1.2, 2.2)
-  changed all config accesses so they access either the instance or the
   config attriubute on the db. This means that all config is obtained from
   instance_config instead of the mish-mash of classes. This will make
   switching to a ConfigParser setup easier too, I hope.
-  #502951 ] adding new properties to old database
-  #502953 ] nosy-like treatment of other multilinks
-  #503164 ] create and passwords
-  plain rendering of links in the htmltemplate now generate a hyperlink to
   the linked node's page.
-  #503330 ] ANONYMOUS_REGISTER now applies to mail
-  #503353 ] setting properties in initial email
-  #502956 ] filtering by multilink not supported
-  #503340 ] creating issue with [asignedto=p.ohly]
-  #502949 ] index view for non-issues and redisplay
-  #503793 ] changing assignedto resets nosy list
-  lots of date/interval related changes:
   - more relaxed date format for input
   - handle None for date/interval properties


2002-01-08: 0.4.0b1

Feature:

-  Added INSTANCE_NAME to configuration - used in web and email to identify
   the instance.
-  Added EMAIL_SIGNATURE_POSITION to indicate where to place the roundup
   signature info in e-mails.
-  Some more flexibility in the mail gateway and more error handling.
-  Login now takes you to the page you back to the were denied access to.
-  Admin user now can has a user index link on their web interface.
-  We now have basic transaction support. Information is only written to
   the database when the commit() method is called. Only the anydbm and
   bsddb3 backends are modified in this way - the bsddb3 backend needs a
   lot more work anyway...

    - the CGI and mailgw automatically commit() at the end of processing a
      single transaction
    - the admin tool requires an explicit "commit" - it will prompt at exit
      if there are unsaved changes. A "rollback" removes all changes made
      during the session (up to the last commit).

-  Added the "display" command to the admin tool - displays a node's values
-  Message author's name appears in From: instead of roundup instance name
   (which still appears in the Reply-To:)
-  Added a Zope frontend for roundup.
-  Centralised the python version check code, bumped version to 2.1.1 (really
   needs to be 2.1.2, but that isn't released yet :)
-  much better attaching of erroneous messages in the mail gateway
-  #496356 ] Use threading in messages
   This adds the tracking of messages by message-id and allows threading
   using in-reply-to. Most e-mail clients support threading using this
   feature, and we hope to add support for it to the web gateway.

Fixed:

-  Lots of bugs, thanks Roch\E9 and others on the devel mailing list!
-  login_action and newuser_action return values were being ignored
-  Woohoo! Found that bloody re-login bug that was killing the mail
   gateway.
-  Fixed login/registration forwarding the user to the right page (or not,
   on a failure)
-  We now use weakrefs in the Classes to keep the database reference, so
   the close() method on the database is no longer needed.
-  #487480 ] roundup-server
-  #487476 ] INSTALL.txt
-  #489760 ] [issue] only subject
-  fixed doc/index.html to include the quoting in the mail alias.
-  fixed the backends __init__ so we can pydoc the backend modules
-  web i/f reports "note added" if there are no changes but a note is entered
-  we were assuming database files created by anydbm had the same name, but
   this is not the case for dbm. We now perform a much better check _and_
   cope with the anydbm implementation module changing too!
-  envelope-from is now set to the roundup-admin and not roundup itself so
   delivery reports aren't sent to roundup (thanks Patrick Ohly)
-  #495400 ] entering blanks
   Values with spaces are now accepted in roundup-admin - check the long help
   for details.
-  #496360 ] table width does not work
-  detectors were being registered multiple times
-  added tests for mailgw


2001-11-23: 0.3.0

Feature:

-  #467129 ] Lossage when username=e-mail-address
-  #473123 ] Change message generation for author
-  MailGW now moves 'resolved' to 'chatting' on receiving e-mail for an issue.
-  Added Structured Text rendering to htmltemplate, thanks Brad Clements.
-  Added CGI configuration via env vars (see roundup.cgi for details)
-  "roundup.cgi" is now installed to "<python-prefix>/share/roundup/cgi-bin"
-  roundup-admin now accepts abbreviated commands (eg. l = li = lis = list)
-  roundup-mailgw now supports unix mailbox and POP as sources of mail.
-  roundup-admin now handles all hyperdb exceptions
-  users may attach files to issues (and support in ext) through the web now
-  incorporated patch from Roch'e Compaan implementing attachments in nosy
   e-mail
-  added a target version field to the extended issue schema
-  added dummy hooks for I18N and some preliminary (test) markup of
   translatable messages

Fixed:

-  Fixed a bug in HTMLTemplate changes.
-  'unread' to 'chatting' automagic status change was b0rken.
-  Anonymous user lockout wasn't working.
-  roundup-server now works on Windows, thanks Juergen Hermann.
-  Fixed install documentation, also thanks Juergen Hermann.
-  Fixed some URL issues in roundup.cgi, again thanks Juergen Hermann.
-  bug #475347 ] WindowsError still not caught (patch from Juergen Hermann)
-  bug #474749 ] indentations lost
-  bug #477104 ] HTML tag error in roundup-server
-  bug #477107 ] HTTP header problem
-  bug #477687 ] conforming html
-  bug #474372 ] Netscape 4.77 do not render Support form
-  bug #477685 ] base64.decodestring breaks
-  bug #477837 ] lynx does not like the cookie
-  bug #477892 ] Password edit doesn't fix login cookie
-  newuser_action now presents error messages rather than tracebacks.
-  bug #479511 ] mailgw to pop
-  bug #479508 ] roundup-admin crash on wrong class
-  bad error report in hyperdb
-  roundup.mailgw now handles errors on the set() and create() at the end
   of processing
-  roundup.mailgw also handles messages that are passed to it that don't
   contain a From: line - apparently some POP servers can do this. It punts
   an error message to the roundup admin.
-  fixed nosy reaction and author copy handling
-  errors in nosy reaction will be propogated now (were effectively being
   squashed)
-  re-open the database as the author in mail handling
-  missing "return" in filter_section (thanks Roch'e Compaan)


2001-10-23: 0.3.0 pre 3

Feature:

-  MailGW now moves 'unread' to 'chatting' on receiving e-mail for an issue.
-  feature #473127: Filenames. I modified the file.index and htmltemplate
   source so that the filename is used in the link and the creation
   information is displayed.

Admin Tool (roundup-admin):

 -  Interactive mode for running multiple (independant at present) commands.
 -  Tabular display of nodes.
 -  Import and export via colon-separated files.

Changed:

-  re-organised the html templating code. Fixed some bugs, probably
   introduced some more.  Hopefully not too many.

Fixed:

-  Stand-alone server now has a configurable setuid user.
-  CGI interface wasn't handling checkboxes at all.
-  Fixed quopri usage in mailgw from bug reports on mailing list.
-  Remove the "freshen" command from the roundup-admin tool.
-  Catch errors in login - no username or password supplied.
-  Fixed editing of password (Password property type) thanks Roch'e Compaan.
-  Fixed grouping of non-str properties thanks Roch'e Compaan.
-  bug #473121: The customisation view and filters (CGI interface view
   customisation section may now be hidden (patch from Roch'e Compaan.)
-  bug #473122: Issue id sorting (hyperdb sorts strings-that-look-like-numbers
   as numbers now.
-  bug #473124: UI inconsistency with Link fields.
   This also prompted me to fix a fairly long-standing usability issue -
   that of being able to turn off certain filters.
-  bug #473125: Paragraph in e-mails
-  bug #473126: Sender unknown
-  bug #473130: Nosy list not set correctly


2001-10-11: 0.3.0 pre 2

Fixed:

-  Hyperdatabase was inserting empty strings instead of None for missing
   property values. This broke a lot of things.


2001-10-10: 0.3.0 pre 1

Feature:

-  roundup-admin create now prompts for property info if none is supplied
   on the command-line.
-  hyperdb Class getprops() method may now return only the mutable
   properties.
-  CGI interfaces now generate a top-level index of their known instances.

Changed:

-  Login now uses cookies, which makes it a whole lot more flexible. We can
   now support anonymous user access (read-only, unless there's an
   "anonymous" user, in which case write access is permitted). Login
   handling has been moved into cgi_client.Client.main()
-  The "extended" schema is now the default in roundup init.
-  The schemas have had their page headings modified to cope with the new
   login handling. Existing installations should copy the interfaces.py
   file from the roundup lib directory to their instance home.
-  Passwords are now encoded by default (except exising databases which
   will only be encoded when the passwords are changed). The scheme used
   at the moment is SHA - but the code is flexible enough to take any
   number of encoding systems.
-  The roundup-admin tool always operates as the "admin" user now. Database
   protection should be achieved using file system protections (see the
   documentation for details.)

Fixed:

-  Incorrectly had a Bizar Software copyright on the cgitb.py module from
   Ping - has been removed.
-  Pretty time interval wasn't handling > 1 month properly.
-  Generation of links to Link/Multilink in indexes. (thanks Hubert Hoegl)
-  AssignedTo wasn't in the "classic" schema's item page.
-  Fixed a whole bunch of places in the CGI interface where we should have
   been returning Not Found instead of throwing an exception.
-  Fixed a deviation from the spec: trying to modify the 'id' property of
   an item now throws an exception.
-  The plain() template function now html-escapes the content.
-  Change message was stuffing up for multilinks with no key property.



--------------

2001-08-30: 0.2.8

Fixed:

-  Wasn't handling unguessable mime types for file uploads.
-  Missing import in mailgw.


2001-08-29: 0.2.7

Feature:

-  Text searches are now case insensitive. All forms of text search use
   regular expressions now.

Fixed:

-  Had another 2.1-ism in the unit tests
-  Made the mail parser a little more robust w.r.t missing Subject:
   (both thanks Mikhail Sobolev)
-  Missed some isFooType usages (thanks Mikhail Sobolev for spotting them)
-  Reverted back to sending change messages to the web editor of a node so
   that the change note message is actually genrated.
-  CGI interface wasn't generating correct change messages.
-  Notes entered during a change are saved to the messages list even if
   there's no nosy list. No message is generated if there's no nosy list and
   there's no change note (since it would just duplicates the journal).
-  Completely removed the bsddb3 module from the tests - will be reinstated
   when the http://bsddb.sourceforge.net/'s bugs #439959 and #456408 are
   dealt with. One is fixed in CVS, the other pending.


2001-08-08: 0.2.6

Note:

-  Roundup is now released under the same terms as the Python License.

Feature:

-  Added tests for instance initialisation. No more releasing the software
   with bugs in roundup.init!
-  Now bundling unittest with the package so that python 2.0 users can use
   the tests.
-  Much better error handling and messages generated by the mail gateway.

Fixed:

-  Implemented correct mail splitting. Added unit tests. Also snips
   signatures now too.
-  Bug #447671 - typo in roundup/init.py
-  Changed date.Date to use regular string formatting instead of strftime -
   win32 seems to have problems with %T and no hour... or something...
-  Bug #448484 - now catching correct exception from makedirs.
-  Instances are now opened by a special function that generates a unique
   module name for the instances on import time.


2001-08-03: 0.2.5

Note:

-  The bsddb3 module has a bug that renders it non-functional. Users should
   select the anydbm or bsddb backend instead.

Fixed:

-  Python 2.0 does not contain the unittest module. The setup.py module now
   checks for unittest before attempting to run the unit tests.


2001-08-03: 0.2.4

Features:

-  Added ability for cgi newblah forms to indicate that the new node
   should be linked somewhere.
-  Added time logging and file uploading to the templates.
-  Added "My Issues" and "My Support" to extended template. Changed "Your
   Details" to "My Details". Changed the "New Foo" links to "Add Foo".
   Added links for unassigned support and issues. Generally reorganised and
   cleanup the header up.
-  Changed the order of the information in the message generated by web edits.
-  Extended the range of intervals that are pretty-printed before actual dates
   are displayed.
-  Added more BUILD instructions including the "clean" command to force
   rebuild.
-  Web edit messages aren't sent to the person who did the edit any more. No
   message is generated if they are the only person on the nosy list.
-  Roundupdb now appends "mailing list" information to its messages which
   include the e-mail address and web interface address. Templates may
   override this in their db classes to include specific information (support
   instructions, etc).

Fixed:

-  Argument handling for the roundup-admin find command.
-  Handling of summary when no note supplied for newblah. Again.
-  Detection of no form in htmltemplate Field display.
-  Checklist html template command was setting wrong name.
-  2.1-specific gmtime() (no arg) call in roundup.date. (thanks Paul Wright)
-  mailgw was making naughty assumptions about the schema of the classes it
   was creating nodes for.
-  remove the $Foo$ from the HTML files stored in the htmlbase modules.
-  Instance import now imports the instance using imp.load_module so that
   we can have instance homes of "roundup" or other existing python package
   names.


2001-07-30: 0.2.3

Big change:

-  I've split off the support class from the issue class in "extended".
   Anyone who has any support entries, sorry. It should be possible to
   write a scipt that moves the entries over pretty easily. If this causes
   you pain, I'll do so. You'll want to update your instance with the new
   code in "extended" either way.

Features:

-  Added the unit tests to the start of setup.py so they're run whenever
   we do anything distutils'y.
-  Added nicer prompting to the roundup-admin "init" command.
-  Actually, the roundup-admin code is totally revamped, and has command
   help and better command-line arg handling.
-  The cgi_client.Client base class now reflects the structure of "classic"
   rather than "extended" since "classic" is more of a "base" template.
-  Added more DB to test. Skips tests where imports fail.

Fixed:

-  One of the tests in test_date had the wrong expected result.
-  Fixed IssueClass so that superseders links to its classname rather than
   hard-coded to "issue".
-  templatebuilder was catching IOError instead of OSError.
-  The cgi_client newblah method wasn't detecting the __note form field
   properly.
-  The History command in htmltemplate didn't handle a new node (None
   nodeid) properly.


2001-07-29: 0.2.2

Features:

-  Added implementation.txt to the doc directory. Contains implementation
   notes specific to this implementations of Roundup.
-  Cleaned up mailgw some (subclass Message for getPart) and added some
   tests for multipart splitting.
-  Better checking for html dir in templatebuilder.
-  Base hyperdb.Class now fakes the "id" property.
-  Made the classic roundup look more like the original prototype.
-  Made cgi_client and templating slightly more generic.
-  Moved some code around in cgi_client allowing for subclassing to change
   behaviour.
-  Added the fabricated property "id" to all hyperdb classes.
-  Cleanup of the link label generation (new method on hyperdb.Class to do
   it).

Fixed:

-  Everything uses errno module now to check errno values.
-  New issue form handles lack of note better now.
-  HTML templating uses section-bar style for index group headers now.
-  Fixed problem in link display when Link value is None.
-  Form handling in cgi client wasn't propogating through the previous
   query elements.
-  Fixed sort arguments generated for column headings so sorting can be
   changed now.


2001-07-28: 0.2.1

Features:

-  Added docstring to roundup package so pydoc reports useful information.
-  Added the roundup 1 software carpentry submission HTML to the doc
   directory as "overview.html".

Fixes:

-  Fixed bug in init command - templatebuilder was assuming existence of
   "html" directory in instance home.
-  Fixed INSTALL.txt to reflect some changes in the installation and test
   procedure. Whatdya know, "setup.py install" does the script install.
   There you go...
-  Fixed some non-string node ids in cgi_client now that the hyperdb is
   strict about such things.

2001-07-26: 0.2.0

Features:

-  Major reorganisation of code to allow multiple roundup instances and a
   single, site-packages -based installation. Also allows multiple database
   back-ends.
-  Moved the bin/ proggies into the top dir, so that it all works
   out-of-the-box
-  Added the "classic" template - a direct implementation of the Roundup
   spec. Well, as close as we're going to get, anyway.
-  Added an issue priority of support to "extended"
-  Added command-line arg handling to roundup-server so it's more useful
   out-of-the-box.
-  Added distutils-style installation of "lib" files.
-  Added some unit tests.

Fixes:

-  Fixed bug in re generation in the filter
-  Fixed handling of None String property in grouped list headings
-  Fixed adding new issue with no change note
-  Fixed values in text input fields which contained quotes (") are now
   quoted.
-  Fixed a bug in the hyperdb filter - wrong variable names in the error
   message.

2001-07-19: 0.1.3

-  Reldate now takes an argument "pretty" - when true, it pretty-prints the
   interval generated up to 5 days, then pretty-prints the date of last
   activity. The issue index and item now use the pretty format.
-  Classes list for admin user in CGI interface.
-  Made the view configuration more accessible, neater and more realistic.
-  Fixed list view grouping handling grouping by a Multilink or String or Link
   value of None or Date, ...  (mind you, sorting by Date???)
-  Fixed bug in the plain formatter when a Link was None.
-  Fixed ordering of list view column headings.
-  Fixed list view column heading sort links - and limited the number of
   columns to sort by to 2.
-  Added searching by glob to StringType filtering -
    ^text  - search for text at start of fields
    text$  - search for text at end of fields
    ^text$ - exactly match text in fields
    te*xt  - search for text matching "te"<any characters>"xt"
    te?xt  - search for text matching "te"<any one character>"xt"
-  Added more fields to the issue.filter and issue.index templates


2001-07-18: 0.1.2

-  Set default index to ?:group=priority&:columns=activity,status,title so
   the priority column isn't displayed.
-  Thanks Anthony:

   - added notes to the README about Python prerequisites
   - added check to roundup.py, roundup.cgi, server.py and roundup-mailgw.py
     for python 2+ - and made the file itself parseable by 1.5.2 ;)
   - python 2.0 didn't have the default args for the time module functions.
   - better handling of db directory in initDB

-  Sorting on the extra properties defined by roundupdb classes was broken
   due to the caching used. May now sort on activity and creation
   properties, etc.
-  Set the default index to sort on activity


2001-07-18: 0.1.1

-  Initial version release with consent of Roundup spec author, Ka-Ping Yee:
   "Amazing!  Nice work.  I'll watch for the source code on your website."

2001-07-11: 0.1.0

-  Needed a bug tracking system. Looked around. Tried to install many
   Perl-based systems, to no avail. Got tired of waiting for Roundup to be
   released. Had just finished major product project, so needed something
   different for a while. Roundup here I come...

<|MERGE_RESOLUTION|>--- conflicted
+++ resolved
@@ -54,18 +54,12 @@
   logging format. (John Rouillard)
 - the default logging format template includes an identifier unique
   for a request. This identifier (trace_id) can be use to identify
-<<<<<<< HEAD
-  logs for a specific transaction. Logging also supports a
-  trace_reason log token with the url for a web request. The logging
-  format can be changed in config.ini. (John Rouillard)
-- issue2551152 - added basic PGP setup/use info to admin_guide. (John
-  Rouillard)
-=======
   logs for a specific transaction. Will use nanoid if installed, uses
   uuid.uuid4 otherwise. Logging also supports a trace_reason log token
   with the url for a web request. The logging format can be changed in
   config.ini. (John Rouillard)
->>>>>>> 49137882
+- issue2551152 - added basic PGP setup/use info to admin_guide. (John
+  Rouillard)
 
 2025-07-13 2.5.0
 
